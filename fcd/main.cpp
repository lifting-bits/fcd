--- conflicted
+++ resolved
@@ -35,21 +35,11 @@
 
 #include "fcd/ast/ast_passes.h"
 #include "fcd/codegen/translation_context_remill.h"
-<<<<<<< HEAD
-
-using namespace llvm;
-using namespace std;
-
-#ifdef FCD_DEBUG
-[[gnu::used]] raw_ostream &llvm_errs() { return errs(); }
-#endif
-=======
 #include "fcd/header_decls.h"
 #include "fcd/main.h"
 #include "fcd/metadata.h"
 #include "fcd/passes.h"
 #include "fcd/python/python_context.h"
->>>>>>> 514af466
 
 DEFINE_bool(partial, false,
             "Only decompile functions specified with -other-entry");
@@ -98,95 +88,6 @@
 }
 
 template <typename T>
-<<<<<<< HEAD
-string errorOf(const ErrorOr<T> &error) {
-  return error.getError().message();
-}
-
-template <typename TAction>
-size_t forEachCall(Function *callee, unsigned stringArgumentIndex,
-                   TAction &&action) {
-  size_t count = 0;
-  for (Use &use : callee->uses()) {
-    if (auto call = dyn_cast<CallInst>(use.getUser())) {
-      unique_ptr<Instruction> eraseIfNecessary;
-      Value *operand = call->getOperand(stringArgumentIndex);
-      if (auto constant = dyn_cast<ConstantExpr>(operand)) {
-        eraseIfNecessary.reset(constant->getAsInstruction());
-        operand = eraseIfNecessary.get();
-      }
-
-      if (auto gep = dyn_cast<GetElementPtrInst>(operand))
-        if (auto global = dyn_cast<GlobalVariable>(gep->getOperand(0)))
-          if (auto dataArray =
-                  dyn_cast<ConstantDataArray>(global->getInitializer())) {
-            action(dataArray->getAsString().str());
-            count++;
-          }
-    }
-  }
-  return count;
-}
-
-class Main {
-  int argc;
-  char **argv;
-
-  LLVMContext llvm;
-  PythonContext python;
-  vector<Pass *> optimizeAndTransformPasses;
-
-  static void aliasAnalysisHooks(Pass &pass, Function &fn, AAResults &aar) {
-    if (auto prgmem =
-            pass.getAnalysisIfAvailable<fcd::AddressSpaceAAWrapperPass>()) {
-      aar.addAAResult(prgmem->getResult());
-    }
-    if (auto params = pass.getAnalysisIfAvailable<ParameterRegistry>()) {
-      aar.addAAResult(params->getAAResult());
-    }
-  }
-
-  vector<Pass*> createPassesFromList(const vector<string>& passNames) {
-    vector<Pass*> result;
-    PassRegistry* pr = PassRegistry::getPassRegistry();
-    for (string passName : passNames) {
-      auto begin = passName.begin();
-      while (begin != passName.end()) {
-        if (isspace(*begin)) {
-          ++begin;
-        } else {
-          break;
-        }
-      }
-      passName.erase(passName.begin(), begin);
-
-      auto rbegin = passName.rbegin();
-      while (rbegin != passName.rend()) {
-        if (isspace(*rbegin)) {
-          ++rbegin;
-        } else {
-          break;
-        }
-      }
-      passName.erase(rbegin.base(), passName.end());
-
-      if (passName.size() > 0 && passName[0] != '#') {
-        auto ext = sys::path::extension(passName);
-        if (ext == ".py" || ext == ".pyc" || ext == ".pyo") {
-          if (auto passOrError = python.createPass(passName)) {
-            result.push_back(passOrError.get());
-          } else {
-            cerr << getProgramName() << ": couldn't load " << passName << ": "
-                 << errorOf(passOrError) << endl;
-            return vector<Pass *>();
-          }
-        } else if (const PassInfo *pi = pr->getPassInfo(passName)) {
-          result.push_back(pi->createPass());
-        } else {
-          cerr << getProgramName() << ": couldn't identify pass " << passName
-               << endl;
-          return vector<Pass *>();
-=======
 std::string errorOf(const llvm::ErrorOr<T>& error) {
   return error.getError().message();
 }
@@ -226,7 +127,6 @@
         } else {
           LOG(WARNING) << "Failed to load pass: " << name << ": "
                        << errorOf(passOrError);
->>>>>>> 514af466
         }
       } else if (auto pi = pr->getPassInfo(name)) {
         result.push_back(pi->createPass());
@@ -236,48 +136,6 @@
     }
   }
 
-<<<<<<< HEAD
-  vector<Pass *> interactivelyEditPassPipeline(
-      const string &editor, const vector<string> &basePasses) {
-    int fd;
-    SmallVector<char, 100> path;
-    if (auto errorCode = sys::fs::createTemporaryFile("fcd-pass-pipeline",
-                                                      "txt", fd, path)) {
-      errs() << getProgramName() << ": can't open temporary file for editing: "
-             << errorCode.message() << "\n";
-      return vector<Pass *>();
-    }
-
-    raw_fd_ostream passListOs(fd, true);
-    passListOs << "# Enter the name of the LLVM or fcd passes that you want to "
-                  "run on the module.\n";
-    passListOs << "# Files starting with a # symbol are ignored.\n";
-    passListOs << "# Names ending with .py are assumed to be Python scripts "
-                  "implementing passes.\n";
-    for (const string &passName : basePasses) {
-      passListOs << passName << '\n';
-    }
-    passListOs.flush();
-
-    // shell escape temporary path
-    string escapedPath;
-    escapedPath.reserve(path.size());
-    for (char c : path) {
-      if (c == '\'' || c == '\\') {
-        escapedPath.push_back('\\');
-      }
-      escapedPath.push_back(c);
-    }
-
-    string editCommand;
-    raw_string_ostream(editCommand) << editor << " '" << escapedPath << "'";
-    if (int errorCode = system(editCommand.c_str())) {
-      errs() << getProgramName()
-             << ": interactive pass pipeline: editor returned status code "
-             << errorCode << '\n';
-      return vector<Pass *>();
-    }
-=======
   return result;
 }
 
@@ -296,7 +154,6 @@
   auto& module = RTC.GetModule();
   auto cdecls = HeaderDeclarations::create(module, sIncludePaths, sHeaderFiles,
                                            sAppleFrameworks, llvm::errs());
->>>>>>> 514af466
 
   CHECK(cdecls) << "Header file parsing error";
 
@@ -306,48 +163,6 @@
 
   md::addIncludedFiles(RTC.GetModule(), cdecls->getIncludedFiles());
 
-<<<<<<< HEAD
- public:
-  Main(int argc, char **argv) : argc(argc), argv(argv), python(argv[0]) {
-    (void)argc;
-    (void)this->argc;
-  }
-
-  string getProgramName() { return sys::path::stem(argv[0]); }
-  LLVMContext &getContext() { return llvm; }
-
-  ErrorOr<unique_ptr<Executable>> parseExecutable(
-      MemoryBuffer &executableCode) {
-    auto start =
-        reinterpret_cast<const uint8_t *>(executableCode.getBufferStart());
-    auto end = reinterpret_cast<const uint8_t *>(executableCode.getBufferEnd());
-    return Executable::parse(start, end);
-  }
-
-  std::unique_ptr<llvm::Module> generateAnnotatedModule(
-      Executable &executable) {
-    fcd::RemillTranslationContext RTC(llvm, executable);
-    // Load headers here, since this is the earliest point where we have an
-    // executable and a module.
-    auto &module = RTC.GetModule();
-    auto cdecls = HeaderDeclarations::create(module, headerSearchPath, headers,
-                                             frameworks, errs());
-
-    CHECK(cdecls) << "Header file parsing error";
-
-    EntryPointRepository EPR;
-    EPR.addProvider(executable);
-    EPR.addProvider(*cdecls);
-
-    md::addIncludedFiles(RTC.GetModule(), cdecls->getIncludedFiles());
-
-    std::list<uint64_t> entry_points;
-    if (isFullDisassembly()) {
-      for (uint64_t addr : EPR.getVisibleEntryPoints()) {
-        CHECK(EPR.getInfo(addr))
-            << "No symbol info for address " << std::hex << addr << std::dec;
-        entry_points.push_back(addr);
-=======
   std::list<uint64_t> entry_points;
   if (isFullDisassembly()) {
     for (uint64_t addr : EPR.getVisibleEntryPoints()) {
@@ -385,7 +200,6 @@
         auto& inst = RTC.GetInstMap().find(inst_addr)->second;
         if (inst.category == remill::Instruction::kCategoryDirectFunctionCall)
           new_entry_points.push_back(inst.branch_taken_pc);
->>>>>>> 514af466
       }
     }
     entry_points.splice(entry_points.begin(), new_entry_points);
@@ -393,43 +207,11 @@
     entry_points.unique();
   }
 
-<<<<<<< HEAD
-    for (uint64_t addr : additionalEntryPoints) {
-      CHECK(EPR.getInfo(addr))
-          << "Additional entry address points outside of executable";
-      entry_points.push_back(addr);
-    }
-
-    CHECK(!entry_points.empty()) << "No entry points found";
-
-    auto IterCondition = [](size_t cur_size, size_t prev_size) {
-      // Only decode addresses already in entry_points.
-      // Do not add new ones.
-      if (isExclusiveDisassembly()) return false;
-      // Decode addresses in entry_points and add
-      // entry point addresses discovered in them.
-      if (isPartialDisassembly()) return prev_size == 0;
-      // Decode until there's nothing new to decode.
-      return cur_size > prev_size;
-    };
-
-    size_t prev_size = 0;
-    while (IterCondition(entry_points.size(), prev_size)) {
-      prev_size = entry_points.size();
-      std::list<uint64_t> new_entry_points;
-      for (auto ep_addr : entry_points) {
-        for (auto inst_addr : RTC.DecodeFunction(ep_addr)) {
-          auto &inst = RTC.GetInstMap().find(inst_addr)->second;
-          if (inst.category == remill::Instruction::kCategoryDirectFunctionCall)
-            new_entry_points.push_back(inst.branch_taken_pc);
-        }
-=======
   for (auto addr : entry_points) {
     auto symbol_info = EPR.getInfo(addr);
     if (auto func = RTC.DeclareFunction(symbol_info->virtualAddress)) {
       if (symbol_info->name.size() > 0) {
         func->setName(symbol_info->name);
->>>>>>> 514af466
       }
     }
   }
@@ -446,37 +228,12 @@
 
   RTC.FinalizeModule();
 
-<<<<<<< HEAD
-    // Perform early optimizations to make the module suitable for analysis
-    // legacy::PassManager phaseOne;
-    // phaseOne.add(llvm::createExternalAAWrapperPass(&Main::aliasAnalysisHooks));
-    // phaseOne.add(llvm::createDeadCodeEliminationPass());
-    // phaseOne.add(llvm::createInstructionCombiningPass());
-    // phaseOne.add(createRegisterPointerPromotionPass());
-    // phaseOne.add(llvm::createGVNPass());
-    // phaseOne.add(llvm::createDeadStoreEliminationPass());
-    // phaseOne.add(llvm::createInstructionCombiningPass());
-    // phaseOne.add(llvm::createGlobalDCEPass());
-
-    RTC.FinalizeModule();
-    // phaseOne.run(RTC.GetModule());
-    // RTC.FinalizeModule();
-
-    for (auto &func : RTC.GetModule()) {
-      if (!md::isPrototype(func)) {
-        if (auto cfunc = cdecls->prototypeForImportName(func.getName())) {
-          if (&func != cfunc) {
-            md::setIsStub(func);
-            md::setFinalPrototype(func, *cfunc);
-          }
-=======
   for (auto& func : RTC.GetModule()) {
     if (!md::isPrototype(func)) {
       if (auto cfunc = cdecls->prototypeForImportName(func.getName())) {
         if (&func != cfunc) {
           md::setIsStub(func);
           md::setFinalPrototype(func, *cfunc);
->>>>>>> 514af466
         }
       }
     }
@@ -488,23 +245,6 @@
   return RTC.TakeModule();
 }
 
-<<<<<<< HEAD
-  bool optimizeAndTransformModule(Module &module, raw_ostream &errorOutput,
-                                  Executable *executable = nullptr) {
-    PrettyStackTraceString optimize("Optimizing LLVM IR");
-
-    // Phase 3: make into functions with arguments, run codegen.
-    legacy::PassManager pm;
-    pm.add(llvm::createTypeBasedAAWrapperPass());
-    pm.add(llvm::createScopedNoAliasAAWrapperPass());
-    pm.add(llvm::createBasicAAWrapperPass());
-    pm.add(fcd::createAddressSpaceAliasAnalysis());
-    pm.add(new ExecutableWrapper(executable));
-    pm.add(createParameterRegistryPass());
-    pm.add(llvm::createExternalAAWrapperPass(&Main::aliasAnalysisHooks));
-    for (Pass* pass : optimizeAndTransformPasses) {
-      pm.add(pass);
-=======
 static bool RunPassPipeline(llvm::Module& module,
                             std::vector<llvm::Pass*> passes,
                             Executable* executable = nullptr) {
@@ -517,7 +257,6 @@
     }
     if (auto params = p.getAnalysisIfAvailable<ParameterRegistry>()) {
       r.addAAResult(params->getAAResult());
->>>>>>> 514af466
     }
   };
 
@@ -535,43 +274,6 @@
   }
   pm.run(module);
 
-<<<<<<< HEAD
-  bool generateEquivalentPseudocode(Module &module, raw_ostream &output) {
-    PrettyStackTraceString pseudocode("Generating pseudo-C output");
-
-    // Run that module through the output pass
-    // UnwrapReturns happens after value propagation because value propagation
-    // doesn't know that calls
-    // are generally not safe to reorder.
-    AstBackEnd *backend = createAstBackEnd();
-    backend->addPass(new AstRemoveUndef);
-    backend->addPass(new AstConsecutiveCombiner);
-    backend->addPass(new AstNestedCombiner);
-    backend->addPass(new AstConsecutiveCombiner);
-    backend->addPass(new AstSimplifyExpressions);
-    backend->addPass(new AstMergeCongruentVariables);
-    backend->addPass(new AstConsecutiveCombiner);
-    backend->addPass(new AstNestedCombiner);
-    backend->addPass(new AstConsecutiveCombiner);
-    backend->addPass(new AstPrint(output, md::getIncludedFiles(module)));
-    backend->runOnModule(module);
-    return true;
-  }
-
-  static void initializePasses() {
-    auto &pr = *PassRegistry::getPassRegistry();
-    initializeCore(pr);
-    initializeVectorization(pr);
-    initializeIPO(pr);
-    initializeAnalysis(pr);
-    initializeTransformUtils(pr);
-    initializeInstCombine(pr);
-    initializeScalarOpts(pr);
-
-    initializeParameterRegistryPass(pr);
-    initializeArgumentRecoveryPass(pr);
-  }
-=======
   return true;
 }
 
@@ -597,21 +299,20 @@
   backend->runOnModule(module);
   return true;
 }
->>>>>>> 514af466
 
 static bool InitOptPassPipeline(std::vector<llvm::Pass*>& passes) {
   InitOptPasses();
   // Default passes
   std::vector<std::string> pass_names = {
       "globaldce",
-      "fixindirects",  // fcd
-      "argrec",        // fcd
-                       // "sroa",
-                       // "intnarrowing", // fcd
-                       // "signext", // fcd
-                       // "instcombine",
-                       // "intops", // fcd
-                       // "simplifyconditions", // fcd
+      // "fixindirects",  // fcd
+      // "argrec",        // fcd
+      // "sroa",
+      // "intnarrowing", // fcd
+      // "signext", // fcd
+      // "instcombine",
+      // "intops", // fcd
+      // "simplifyconditions", // fcd
       // // <-- custom passes go here with the default pass pipeline
       // "instcombine",
       // "gvn",
@@ -659,13 +360,8 @@
                 [&](uint64_t entryPoint) { return vaddr == entryPoint; });
 }
 
-<<<<<<< HEAD
-int main(int argc, char **argv) {
-  stringstream ss("");
-=======
 int main(int argc, char** argv) {
   std::stringstream ss("");
->>>>>>> 514af466
 
   llvm::EnablePrettyStackTrace();
   llvm::sys::PrintStackTraceOnErrorSignal(argv[0]);
@@ -720,19 +416,8 @@
     llvm::PrettyStackTraceFormat parsingIR("Parsing executable \"%s\"",
                                            inputFile.c_str());
 
-<<<<<<< HEAD
-  // Make sure that the module is legal
-  size_t errorCount = 0;
-  if (Function *assertionFailure =
-          module->getFunction("x86_assertion_failure")) {
-    errorCount += forEachCall(assertionFailure, 0, [](const string &message) {
-      cerr << "translation assertion failure: " << message << endl;
-    });
-  }
-=======
     auto buffer = llvm::MemoryBuffer::getFile(inputFile, -1, false);
     CHECK(buffer) << "Failed to open input file: " << errorOf(buffer);
->>>>>>> 514af466
 
     executable = ParseExecutable(*buffer.get());
     module = LiftExecutable(*executable);
@@ -743,7 +428,7 @@
     CHECK(RunPassPipeline(*module, opt_passes, executable.get()))
         << "Error while running pass pipeline";
   }
-
+  
   // step 3 (final step): emit output IR or C pseudocode
   if (FLAGS_module_out) {
     module->print(llvm::outs(), nullptr);
