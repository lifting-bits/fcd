//
// main.cpp
// Copyright (C) 2015 Félix Cloutier.
// All Rights Reserved.
//
// This file is distributed under the University of Illinois Open Source
// license. See LICENSE.md for details.
//

#include "main.h"
#include "ast_passes.h"
#include "command_line.h"
#include "errors.h"
#include "executable.h"
#include "header_decls.h"
#include "metadata.h"
#include "params_registry.h"
#include "passes.h"
#include "python_context.h"

#include <gflags/gflags.h>
#include <glog/logging.h>

#include <llvm/Analysis/AliasAnalysis.h>
#include <llvm/Analysis/BasicAliasAnalysis.h>
#include <llvm/Analysis/Passes.h>
#include <llvm/Analysis/ScopedNoAliasAA.h>
#include <llvm/Analysis/TypeBasedAliasAnalysis.h>
#include <llvm/IR/Instructions.h>
#include <llvm/IR/LegacyPassManager.h>
#include <llvm/IR/Metadata.h>
#include <llvm/IR/Verifier.h>
#include <llvm/IRReader/IRReader.h>
#include <llvm/Support/FileSystem.h>
#include <llvm/Support/MemoryBuffer.h>
#include <llvm/Support/Path.h>
#include <llvm/Support/PrettyStackTrace.h>
#include <llvm/Support/Process.h>
#include <llvm/Support/Signals.h>
#include <llvm/Support/SourceMgr.h>
#include <llvm/Support/raw_os_ostream.h>
#include <llvm/Transforms/IPO.h>
#include <llvm/Transforms/Scalar.h>
#include <llvm/Transforms/Scalar/GVN.h>

#include <fstream>
#include <iomanip>
#include <iostream>
#include <list>
#include <memory>
#include <sstream>
#include <string>
#include <vector>

#include "fcd/codegen/translation_context_remill.h"

using namespace llvm;
using namespace std;

#ifdef FCD_DEBUG
[[gnu::used]] raw_ostream &llvm_errs() { return errs(); }
#endif

DEFINE_bool(partial, false,
            "Only decompile functions specified with -other-entry");
DEFINE_bool(exclusive, false, "More restrictive version of -partial");
DEFINE_bool(module_in, false, "Input file is a LLVM module");
DEFINE_bool(module_out, false, "Output LLVM module");
DEFINE_bool(optimize, true, "Optimize lifted LLVM module");
DEFINE_string(
    other_entry, "",
    "Add entry points from virtual addresses; Requires hexadecimal format");
DEFINE_string(opt, "",
              "Insert LLVM IR passes; Allows passes from LLVM's opt or .py "
              "files; Requires default pass pipeline");
DEFINE_string(pipeline, "default",
              "Customize opt pass pipeline; \"\" opens $EDITOR;");
DEFINE_string(headers, "", "Header files to parse for function declarations");
DEFINE_string(frameworks, "",
              "Apple framework dirs to be used for declarations");
DEFINE_string(includes, "", "Directories to search headers in");

DECLARE_string(callconv);

DECLARE_string(arch);
DECLARE_string(os);

namespace {
template <typename T>
vector<T> parseListFlag(string flag, char sep) {
  vector<T> res;
  istringstream f(flag);
  string s;
  while (getline(f, s, sep)) {
    T tmp;
    istringstream(s) >> std::hex >> tmp >> std::dec;
    res.push_back(tmp);
  }
  return res;
}

vector<string> headerSearchPath;
vector<string> headers;
vector<string> frameworks;
vector<string> customPassPipeline;
vector<string> additionalPasses;
vector<uint64_t> additionalEntryPoints;

template <typename T>
string errorOf(const ErrorOr<T> &error) {
  return error.getError().message();
}

template <typename TAction>
size_t forEachCall(Function *callee, unsigned stringArgumentIndex,
                   TAction &&action) {
  size_t count = 0;
  for (Use &use : callee->uses()) {
    if (auto call = dyn_cast<CallInst>(use.getUser())) {
      unique_ptr<Instruction> eraseIfNecessary;
      Value *operand = call->getOperand(stringArgumentIndex);
      if (auto constant = dyn_cast<ConstantExpr>(operand)) {
        eraseIfNecessary.reset(constant->getAsInstruction());
        operand = eraseIfNecessary.get();
      }

      if (auto gep = dyn_cast<GetElementPtrInst>(operand))
        if (auto global = dyn_cast<GlobalVariable>(gep->getOperand(0)))
          if (auto dataArray =
                  dyn_cast<ConstantDataArray>(global->getInitializer())) {
            action(dataArray->getAsString().str());
            count++;
          }
    }
  }
  return count;
}

class Main {
  int argc;
  char **argv;

  LLVMContext llvm;
  PythonContext python;
  vector<Pass *> optimizeAndTransformPasses;

  static void aliasAnalysisHooks(Pass &pass, Function &fn, AAResults &aar) {
    if (auto prgmem =
            pass.getAnalysisIfAvailable<fcd::AddressSpaceAAWrapperPass>()) {
      aar.addAAResult(prgmem->getResult());
    }
    if (auto params = pass.getAnalysisIfAvailable<ParameterRegistry>()) {
      aar.addAAResult(params->getAAResult());
    }
  }

<<<<<<< HEAD
  static legacy::PassManager createBasePassManager() {
    legacy::PassManager pm;
    pm.add(createTypeBasedAAWrapperPass());
    pm.add(createScopedNoAliasAAWrapperPass());
    pm.add(createBasicAAWrapperPass());
    pm.add(createProgramMemoryAliasAnalysis());
    return pm;
  }

  vector<Pass *> createPassesFromList(const vector<string> &passNames) {
    vector<Pass *> result;
    PassRegistry *pr = PassRegistry::getPassRegistry();
=======
  vector<Pass*> createPassesFromList(const vector<string>& passNames) {
    vector<Pass*> result;
    PassRegistry* pr = PassRegistry::getPassRegistry();
>>>>>>> bc7bc3d1
    for (string passName : passNames) {
      auto begin = passName.begin();
      while (begin != passName.end()) {
        if (isspace(*begin)) {
          ++begin;
        } else {
          break;
        }
      }
      passName.erase(passName.begin(), begin);

      auto rbegin = passName.rbegin();
      while (rbegin != passName.rend()) {
        if (isspace(*rbegin)) {
          ++rbegin;
        } else {
          break;
        }
      }
      passName.erase(rbegin.base(), passName.end());

      if (passName.size() > 0 && passName[0] != '#') {
        auto ext = sys::path::extension(passName);
        if (ext == ".py" || ext == ".pyc" || ext == ".pyo") {
          if (auto passOrError = python.createPass(passName)) {
            result.push_back(passOrError.get());
          } else {
            cerr << getProgramName() << ": couldn't load " << passName << ": "
                 << errorOf(passOrError) << endl;
            return vector<Pass *>();
          }
        } else if (const PassInfo *pi = pr->getPassInfo(passName)) {
          result.push_back(pi->createPass());
        } else {
          cerr << getProgramName() << ": couldn't identify pass " << passName
               << endl;
          return vector<Pass *>();
        }
      }
    }

    if (result.size() == 0) {
      errs() << getProgramName() << ": empty pass list\n";
    }
    return result;
  }

  vector<Pass *> interactivelyEditPassPipeline(
      const string &editor, const vector<string> &basePasses) {
    int fd;
    SmallVector<char, 100> path;
    if (auto errorCode = sys::fs::createTemporaryFile("fcd-pass-pipeline",
                                                      "txt", fd, path)) {
      errs() << getProgramName() << ": can't open temporary file for editing: "
             << errorCode.message() << "\n";
      return vector<Pass *>();
    }

    raw_fd_ostream passListOs(fd, true);
    passListOs << "# Enter the name of the LLVM or fcd passes that you want to "
                  "run on the module.\n";
    passListOs << "# Files starting with a # symbol are ignored.\n";
    passListOs << "# Names ending with .py are assumed to be Python scripts "
                  "implementing passes.\n";
    for (const string &passName : basePasses) {
      passListOs << passName << '\n';
    }
    passListOs.flush();

    // shell escape temporary path
    string escapedPath;
    escapedPath.reserve(path.size());
    for (char c : path) {
      if (c == '\'' || c == '\\') {
        escapedPath.push_back('\\');
      }
      escapedPath.push_back(c);
    }

    string editCommand;
    raw_string_ostream(editCommand) << editor << " '" << escapedPath << "'";
    if (int errorCode = system(editCommand.c_str())) {
      errs() << getProgramName()
             << ": interactive pass pipeline: editor returned status code "
             << errorCode << '\n';
      return vector<Pass *>();
    }

    ifstream passListIs(path.data());
    assert(static_cast<bool>(passListIs));

    string inputLine;
    vector<string> lines;
    while (getline(passListIs, inputLine)) {
      lines.push_back(inputLine);
      inputLine.clear();
    }
    if (inputLine.size() != 0) {
      lines.push_back(inputLine);
    }

    return createPassesFromList(lines);
  }

 public:
  Main(int argc, char **argv) : argc(argc), argv(argv), python(argv[0]) {
    (void)argc;
    (void)this->argc;
  }

  string getProgramName() { return sys::path::stem(argv[0]); }
  LLVMContext &getContext() { return llvm; }

  ErrorOr<unique_ptr<Executable>> parseExecutable(
      MemoryBuffer &executableCode) {
    auto start =
        reinterpret_cast<const uint8_t *>(executableCode.getBufferStart());
    auto end = reinterpret_cast<const uint8_t *>(executableCode.getBufferEnd());
    return Executable::parse(start, end);
  }

  std::unique_ptr<llvm::Module> generateAnnotatedModule(
      Executable &executable) {
    fcd::RemillTranslationContext RTC(llvm, executable);
    // Load headers here, since this is the earliest point where we have an
    // executable and a module.
    auto &module = RTC.GetModule();
    auto cdecls = HeaderDeclarations::create(module, headerSearchPath, headers,
                                             frameworks, errs());

    CHECK(cdecls) << "Header file parsing error";

    EntryPointRepository EPR;
    EPR.addProvider(executable);
    EPR.addProvider(*cdecls);

    md::addIncludedFiles(RTC.GetModule(), cdecls->getIncludedFiles());

    std::list<uint64_t> entry_points;
    if (isFullDisassembly()) {
      for (uint64_t addr : EPR.getVisibleEntryPoints()) {
        CHECK(EPR.getInfo(addr))
            << "No symbol info for address " << std::hex << addr << std::dec;
        entry_points.push_back(addr);
      }
    }

    for (uint64_t addr : additionalEntryPoints) {
      CHECK(EPR.getInfo(addr))
          << "Additional entry address points outside of executable";
      entry_points.push_back(addr);
    }

    CHECK(!entry_points.empty()) << "No entry points found";

    auto IterCondition = [](size_t cur_size, size_t prev_size) {
      // Only decode addresses already in entry_points.
      // Do not add new ones.
      if (isExclusiveDisassembly()) return false;
      // Decode addresses in entry_points and add
      // entry point addresses discovered in them.
      if (isPartialDisassembly()) return prev_size == 0;
      // Decode until there's nothing new to decode.
      return cur_size > prev_size;
    };

    size_t prev_size = 0;
    while (IterCondition(entry_points.size(), prev_size)) {
      prev_size = entry_points.size();
      std::list<uint64_t> new_entry_points;
      for (auto ep_addr : entry_points) {
        for (auto inst_addr : RTC.DecodeFunction(ep_addr)) {
          auto &inst = RTC.GetInstMap().find(inst_addr)->second;
          if (inst.category == remill::Instruction::kCategoryDirectFunctionCall)
            new_entry_points.push_back(inst.branch_taken_pc);
        }
      }
      entry_points.splice(entry_points.begin(), new_entry_points);
      entry_points.sort();
      entry_points.unique();
    }

    for (auto addr : entry_points) {
      auto symbol_info = EPR.getInfo(addr);
      if (auto func = RTC.DeclareFunction(symbol_info->virtualAddress)) {
        if (symbol_info->name.size() > 0) {
          func->setName(symbol_info->name);
        }
      }
    }

    for (auto addr : entry_points) {
      auto func_addr = EPR.getInfo(addr)->virtualAddress;
      auto func = RTC.DefineFunction(func_addr);
      CHECK(func) << "Could not lift function at address " << std::hex
                  << func_addr << std::dec;
      if (auto cfunc = cdecls->prototypeForAddress(func_addr)) {
        md::setFinalPrototype(*func, *cfunc);
      }
    }

    // Perform early optimizations to make the module suitable for analysis
    // legacy::PassManager phaseOne;
    // phaseOne.add(llvm::createExternalAAWrapperPass(&Main::aliasAnalysisHooks));
    // phaseOne.add(llvm::createDeadCodeEliminationPass());
    // phaseOne.add(llvm::createInstructionCombiningPass());
    // phaseOne.add(createRegisterPointerPromotionPass());
    // phaseOne.add(llvm::createGVNPass());
    // phaseOne.add(llvm::createDeadStoreEliminationPass());
    // phaseOne.add(llvm::createInstructionCombiningPass());
    // phaseOne.add(llvm::createGlobalDCEPass());

    RTC.FinalizeModule();
    // phaseOne.run(RTC.GetModule());
    // RTC.FinalizeModule();

    for (auto &func : RTC.GetModule()) {
      if (!md::isPrototype(func)) {
        if (auto cfunc = cdecls->prototypeForImportName(func.getName())) {
          if (&func != cfunc) {
            md::setIsStub(func);
            md::setFinalPrototype(func, *cfunc);
          }
        }
      }
    }

    // CHECK(llvm::verifyModule(RTC.GetModule()))
    //     << "Lifted IR module is broken.";

    return RTC.TakeModule();
  }

  bool optimizeAndTransformModule(Module &module, raw_ostream &errorOutput,
                                  Executable *executable = nullptr) {
    PrettyStackTraceString optimize("Optimizing LLVM IR");

    // Phase 3: make into functions with arguments, run codegen.
<<<<<<< HEAD
    auto passManager = createBasePassManager();
    passManager.add(new ExecutableWrapper(executable));
    passManager.add(createParameterRegistryPass());
    passManager.add(createExternalAAWrapperPass(&Main::aliasAnalysisHooks));
    for (Pass *pass : optimizeAndTransformPasses) {
      passManager.add(pass);
=======
    legacy::PassManager pm;
    pm.add(llvm::createTypeBasedAAWrapperPass());
    pm.add(llvm::createScopedNoAliasAAWrapperPass());
    pm.add(llvm::createBasicAAWrapperPass());
    pm.add(fcd::createAddressSpaceAliasAnalysis());
    pm.add(new ExecutableWrapper(executable));
    pm.add(createParameterRegistryPass());
    pm.add(llvm::createExternalAAWrapperPass(&Main::aliasAnalysisHooks));
    for (Pass* pass : optimizeAndTransformPasses) {
      pm.add(pass);
>>>>>>> bc7bc3d1
    }
    pm.run(module);

#ifdef FCD_DEBUG
    // if (llvm::verifyModule(module, &errorOutput)) {
    //   // errors!
    //   return false;
    // }
#endif
    return true;
  }

  bool generateEquivalentPseudocode(Module &module, raw_ostream &output) {
    PrettyStackTraceString pseudocode("Generating pseudo-C output");

    // Run that module through the output pass
    // UnwrapReturns happens after value propagation because value propagation
    // doesn't know that calls
    // are generally not safe to reorder.
    AstBackEnd *backend = createAstBackEnd();
    backend->addPass(new AstRemoveUndef);
    backend->addPass(new AstConsecutiveCombiner);
    backend->addPass(new AstNestedCombiner);
    backend->addPass(new AstConsecutiveCombiner);
    backend->addPass(new AstSimplifyExpressions);
    backend->addPass(new AstMergeCongruentVariables);
    backend->addPass(new AstConsecutiveCombiner);
    backend->addPass(new AstNestedCombiner);
    backend->addPass(new AstConsecutiveCombiner);
    backend->addPass(new AstPrint(output, md::getIncludedFiles(module)));
    backend->runOnModule(module);
    return true;
  }

  static void initializePasses() {
    auto &pr = *PassRegistry::getPassRegistry();
    initializeCore(pr);
    initializeVectorization(pr);
    initializeIPO(pr);
    initializeAnalysis(pr);
    initializeTransformUtils(pr);
    initializeInstCombine(pr);
    initializeScalarOpts(pr);

    initializeParameterRegistryPass(pr);
    initializeArgumentRecoveryPass(pr);
  }

  bool prepareOptimizationPasses() {
    // Default passes
    vector<string> passNames = {
        "globaldce",
        "fixindirects", // fcd
        "argrec", // fcd
        // "sroa",
        // "intnarrowing", // fcd
        // "signext", // fcd
        // "instcombine",
        // "intops", // fcd
        // "simplifyconditions", // fcd
        // // <-- custom passes go here with the default pass pipeline
        // "instcombine",
        // "gvn",
        // "simplifycfg",
        // "instcombine",
        // "gvn",
        // "recoverstackframe", // fcd
        // "dse",
        // "sccp",
        // "simplifycfg",
        // "eliminatecasts", // fcd
        // "instcombine",
        // "memssadle", // fcd
        // "dse",
        // "instcombine",
        // "sroa",
        // "instcombine",
        // "globaldce",
        // "simplifycfg",
    };

    if (FLAGS_pipeline == "default") {
      if (additionalPasses.size() > 0) {
        auto extensionPoint =
            find(passNames.begin(), passNames.end(), "simplifyconditions") + 1;
        passNames.insert(extensionPoint, additionalPasses.begin(),
                         additionalPasses.end());
      }
      optimizeAndTransformPasses = createPassesFromList(passNames);
    } else if (FLAGS_pipeline == "") {
      if (auto editor = getenv("EDITOR")) {
        optimizeAndTransformPasses =
            interactivelyEditPassPipeline(editor, passNames);
      } else {
        errs() << getProgramName()
               << ": environment has no EDITOR variable; "
                  "pass pipeline can't be edited "
                  "interactively\n";
        return false;
      }
    } else {
      optimizeAndTransformPasses = createPassesFromList(customPassPipeline);
      if (optimizeAndTransformPasses.size() == 0) {
        errs() << getProgramName() << ": empty custom pass list\n";
      }
    }
    return optimizeAndTransformPasses.size() > 0;
  }
};
}  // namespace

bool isFullDisassembly() { return !FLAGS_partial && !FLAGS_exclusive; }

bool isPartialDisassembly() { return FLAGS_partial && !FLAGS_exclusive; }

bool isExclusiveDisassembly() { return FLAGS_exclusive; }

bool isEntryPoint(uint64_t vaddr) {
  return any_of(additionalEntryPoints.begin(), additionalEntryPoints.end(),
                [&](uint64_t entryPoint) { return vaddr == entryPoint; });
}

int main(int argc, char **argv) {
  stringstream ss("");

  EnablePrettyStackTrace();
  sys::PrintStackTraceOnErrorSignal(argv[0]);

  google::InitGoogleLogging(argv[0]);
  google::SetUsageMessage(ss.str());
  google::ParseCommandLineFlags(&argc, &argv, true);

  headerSearchPath = parseListFlag<string>(FLAGS_includes, ',');
  headers = parseListFlag<string>(FLAGS_headers, ',');
  frameworks = parseListFlag<string>(FLAGS_frameworks, ',');
  customPassPipeline = parseListFlag<string>(FLAGS_pipeline, ',');
  additionalPasses = parseListFlag<string>(FLAGS_opt, ',');
  additionalEntryPoints = parseListFlag<uint64_t>(FLAGS_other_entry, ',');

  CHECK(FLAGS_pipeline == "default" || FLAGS_opt.empty())
      << "Inserting LLVM IR passes only allowed when using default pipeline.";

  CHECK(!FLAGS_os.empty()) << "Must specify an operating system name to --os.";

  CHECK(!FLAGS_arch.empty())
      << "Must specify a machine code architecture name to --arch.";

  CHECK(argc > 1) << "Must specify and input file.";

  string inputFile = argv[1];

  Main::initializePasses();

  Main mainObj(argc, argv);
  string program = mainObj.getProgramName();

  // step 0: before even attempting anything, prepare optimization passes
  // (the user won't be happy if we work for 5 minutes only to discover that the
  // optimization passes don't load)
  if (!mainObj.prepareOptimizationPasses()) {
    return 1;
  }

  unique_ptr<Executable> executable;
  unique_ptr<Module> module;

  // step one: create annotated module from executable (or load it from .ll)
  ErrorOr<unique_ptr<MemoryBuffer>> bufferOrError(nullptr);
  if (FLAGS_module_in) {
    PrettyStackTraceFormat parsingIR("Parsing IR from \"%s\"",
                                     inputFile.c_str());

    SMDiagnostic errors;
    module = parseIRFile(inputFile, errors, mainObj.getContext());
    if (!module) {
      errors.print(argv[0], errs());
      return 1;
    }
  } else {
    PrettyStackTraceFormat parsingIR("Parsing executable \"%s\"",
                                     inputFile.c_str());

    bufferOrError = MemoryBuffer::getFile(inputFile, -1, false);
    if (!bufferOrError) {
      cerr << program << ": can't open " << inputFile << ": "
           << errorOf(bufferOrError) << endl;
      return 1;
    }

    auto executableOrError = mainObj.parseExecutable(*bufferOrError.get());
    if (!executableOrError) {
      cerr << program << ": couldn't parse " << inputFile << ": "
           << errorOf(executableOrError) << endl;
      return 1;
    }

    executable = move(executableOrError.get());
    module = mainObj.generateAnnotatedModule(*executable);
  }

  // Make sure that the module is legal
  size_t errorCount = 0;
  if (Function *assertionFailure =
          module->getFunction("x86_assertion_failure")) {
    errorCount += forEachCall(assertionFailure, 0, [](const string &message) {
      cerr << "translation assertion failure: " << message << endl;
    });
  }

  if (errorCount > 0) {
    cerr << "incorrect or missing translations; cannot decompile" << endl;
    return 1;
  }

  if (FLAGS_optimize) {
    if (!mainObj.optimizeAndTransformModule(*module, errs(),
                                            executable.get())) {
      return 1;
    }
  }

  if (FLAGS_module_out) {
    module->print(outs(), nullptr);
    google::ShutDownCommandLineFlags();
    google::ShutdownGoogleLogging();
    return 0;
  }

  // step three (final step): emit pseudocode
  if (!mainObj.generateEquivalentPseudocode(*module, outs())) {
    return 1;
  }

  google::ShutDownCommandLineFlags();
  google::ShutdownGoogleLogging();

  return 0;
}<|MERGE_RESOLUTION|>--- conflicted
+++ resolved
@@ -154,24 +154,9 @@
     }
   }
 
-<<<<<<< HEAD
-  static legacy::PassManager createBasePassManager() {
-    legacy::PassManager pm;
-    pm.add(createTypeBasedAAWrapperPass());
-    pm.add(createScopedNoAliasAAWrapperPass());
-    pm.add(createBasicAAWrapperPass());
-    pm.add(createProgramMemoryAliasAnalysis());
-    return pm;
-  }
-
-  vector<Pass *> createPassesFromList(const vector<string> &passNames) {
-    vector<Pass *> result;
-    PassRegistry *pr = PassRegistry::getPassRegistry();
-=======
   vector<Pass*> createPassesFromList(const vector<string>& passNames) {
     vector<Pass*> result;
     PassRegistry* pr = PassRegistry::getPassRegistry();
->>>>>>> bc7bc3d1
     for (string passName : passNames) {
       auto begin = passName.begin();
       while (begin != passName.end()) {
@@ -410,14 +395,6 @@
     PrettyStackTraceString optimize("Optimizing LLVM IR");
 
     // Phase 3: make into functions with arguments, run codegen.
-<<<<<<< HEAD
-    auto passManager = createBasePassManager();
-    passManager.add(new ExecutableWrapper(executable));
-    passManager.add(createParameterRegistryPass());
-    passManager.add(createExternalAAWrapperPass(&Main::aliasAnalysisHooks));
-    for (Pass *pass : optimizeAndTransformPasses) {
-      passManager.add(pass);
-=======
     legacy::PassManager pm;
     pm.add(llvm::createTypeBasedAAWrapperPass());
     pm.add(llvm::createScopedNoAliasAAWrapperPass());
@@ -428,7 +405,6 @@
     pm.add(llvm::createExternalAAWrapperPass(&Main::aliasAnalysisHooks));
     for (Pass* pass : optimizeAndTransformPasses) {
       pm.add(pass);
->>>>>>> bc7bc3d1
     }
     pm.run(module);
 
