#pragma clang diagnostic push
<<<<<<< HEAD
#pragma clang diagnostic ignored "-Weverything"
=======
#pragma clang diagnostic ignored "-Wsign-conversion"
#pragma clang diagnostic ignored "-Wshorten-64-to-32"
>>>>>>> be7cb3f3

//===-- MemorySSA.cpp - Memory SSA Builder---------------------------===//
//
//                     The LLVM Compiler Infrastructure
//
// This file is distributed under the University of Illinois Open Source
// License. See LICENSE.TXT for details.
//
//===----------------------------------------------------------------===//
//
// This file implements the MemorySSA class.
//
//===----------------------------------------------------------------===//
#include "llvm/Transforms/Scalar.h"
#include "llvm/ADT/DenseMap.h"
#include "llvm/ADT/DenseSet.h"
#include "llvm/ADT/DepthFirstIterator.h"
#include "llvm/ADT/GraphTraits.h"
#include "llvm/ADT/PostOrderIterator.h"
#include "llvm/ADT/SmallPtrSet.h"
#include "llvm/ADT/SmallSet.h"
#include "llvm/ADT/STLExtras.h"
#include "llvm/ADT/Statistic.h"
#include "llvm/Analysis/AliasAnalysis.h"
#include "llvm/Analysis/CFG.h"
#include "llvm/Analysis/GlobalsModRef.h"
#include "llvm/Analysis/IteratedDominanceFrontier.h"
#include "llvm/Analysis/MemoryLocation.h"
#include "llvm/Analysis/PHITransAddr.h"
#include "llvm/IR/AssemblyAnnotationWriter.h"
#include "llvm/IR/DataLayout.h"
#include "llvm/IR/Dominators.h"
#include "llvm/IR/GlobalVariable.h"
#include "llvm/IR/IRBuilder.h"
#include "llvm/IR/IntrinsicInst.h"
#include "llvm/IR/LLVMContext.h"
#include "llvm/IR/Metadata.h"
#include "llvm/IR/Module.h"
#include "llvm/IR/PatternMatch.h"
#include "llvm/Support/CommandLine.h"
#include "llvm/Support/Debug.h"
#include "llvm/Support/FormattedStream.h"
#include "MemorySSA.h"
#include <algorithm>
#include <queue>

#define DEBUG_TYPE "memoryssa"
using namespace llvm;
STATISTIC(NumClobberCacheLookups, "Number of Memory SSA version cache lookups");
STATISTIC(NumClobberCacheHits, "Number of Memory SSA version cache hits");
STATISTIC(NumClobberCacheInserts, "Number of MemorySSA version cache inserts");
INITIALIZE_PASS_WITH_OPTIONS_BEGIN(MemorySSAPrinterPass, "print-memoryssa",
                                   "Memory SSA", true, true)
INITIALIZE_PASS_DEPENDENCY(DominatorTreeWrapperPass)
INITIALIZE_PASS_DEPENDENCY(AAResultsWrapperPass)
INITIALIZE_PASS_DEPENDENCY(GlobalsAAWrapperPass)
INITIALIZE_PASS_END(MemorySSAPrinterPass, "print-memoryssa", "Memory SSA", true,
                    true)
INITIALIZE_PASS(MemorySSALazy, "memoryssalazy", "Memory SSA", true, true)

namespace llvm {

/// \brief An assembly annotator class to print Memory SSA information in
/// comments.
class MemorySSAAnnotatedWriter : public AssemblyAnnotationWriter {
  friend class MemorySSA;
  const MemorySSA *MSSA;

public:
  MemorySSAAnnotatedWriter(const MemorySSA *M) : MSSA(M) {}

  virtual void emitBasicBlockStartAnnot(const BasicBlock *BB,
                                        formatted_raw_ostream &OS) {
    MemoryAccess *MA = MSSA->getMemoryAccess(BB);
    if (MA)
      OS << "; " << *MA << "\n";
  }

  virtual void emitInstructionAnnot(const Instruction *I,
                                    formatted_raw_ostream &OS) {
    MemoryAccess *MA = MSSA->getMemoryAccess(I);
    if (MA)
      OS << "; " << *MA << "\n";
  }
};
}

namespace {
struct RenamePassData {
  DomTreeNode *DTN;
  DomTreeNode::const_iterator ChildIt;
  MemoryAccess *IncomingVal;

  RenamePassData(DomTreeNode *D, DomTreeNode::const_iterator It,
                 MemoryAccess *M)
      : DTN(D), ChildIt(It), IncomingVal(M) {}
  void swap(RenamePassData &RHS) {
    std::swap(DTN, RHS.DTN);
    std::swap(ChildIt, RHS.ChildIt);
    std::swap(IncomingVal, RHS.IncomingVal);
  }
};
}

namespace llvm {

/// \brief Rename a single basic block into MemorySSA form.
/// Uses the standard SSA renaming algorithm.
/// \returns The new incoming value.
MemoryAccess *MemorySSA::renameBlock(BasicBlock *BB,
                                     MemoryAccess *IncomingVal) {
  auto It = PerBlockAccesses.find(BB);
  // Skip most processing if the list is empty.
  if (It != PerBlockAccesses.end()) {
    auto &Accesses = It->second;
    for (auto &L : *Accesses) {
      if (isa<MemoryPhi>(L)) {
        IncomingVal = &L;
      } else if (MemoryUse *MU = dyn_cast<MemoryUse>(&L)) {
        MU->setDefiningAccess(IncomingVal);
      } else if (MemoryDef *MD = dyn_cast<MemoryDef>(&L)) {
        // We can't legally optimize defs, because we only allow single
        // memory phis/uses on operations, and if we optimize these, we can
        // end up with multiple reaching defs.  Uses do not have this
        // problem, since they do not produce a value
        MD->setDefiningAccess(IncomingVal);
        IncomingVal = MD;
      }
    }
  }

  // Pass through values to our successors
  for (auto S : successors(BB)) {
    auto It = PerBlockAccesses.find(S);
    // Rename the phi nodes in our successor block
    if (It != PerBlockAccesses.end() && isa<MemoryPhi>(It->second->front())) {
      auto &Accesses = It->second;
      MemoryPhi *Phi = cast<MemoryPhi>(&Accesses->front());
      unsigned NumEdges = std::count(succ_begin(BB), succ_end(BB), S);
      assert(NumEdges && "Must be at least one edge from Succ to BB!");
      for (unsigned i = 0; i != NumEdges; ++i)
        Phi->addIncoming(IncomingVal, BB);
    }
  }
  return IncomingVal;
}

/// \brief This is the standard SSA renaming algorithm.
///
/// We walk the dominator tree in preorder, renaming accesses, and then filling
/// in phi nodes in our successors.
void MemorySSA::renamePass(DomTreeNode *Root, MemoryAccess *IncomingVal,
                           SmallPtrSet<BasicBlock *, 16> &Visited) {
  SmallVector<RenamePassData, 32> WorkStack;
  IncomingVal = renameBlock(Root->getBlock(), IncomingVal);
  WorkStack.push_back({Root, Root->begin(), IncomingVal});
  Visited.insert(Root->getBlock());

  while (!WorkStack.empty()) {
    DomTreeNode *Node = WorkStack.back().DTN;
    DomTreeNode::const_iterator ChildIt = WorkStack.back().ChildIt;
    IncomingVal = WorkStack.back().IncomingVal;

    if (ChildIt == Node->end()) {
      WorkStack.pop_back();
    } else {
      DomTreeNode *Child = *ChildIt;
      ++WorkStack.back().ChildIt;
      BasicBlock *BB = Child->getBlock();
      Visited.insert(BB);
      IncomingVal = renameBlock(BB, IncomingVal);
      WorkStack.push_back({Child, Child->begin(), IncomingVal});
    }
  }
}

/// \brief Compute dominator levels, used by the phi insertion algorithm above.
void MemorySSA::computeDomLevels(DenseMap<DomTreeNode *, unsigned> &DomLevels) {
  for (auto DFI = df_begin(DT->getRootNode()), DFE = df_end(DT->getRootNode());
       DFI != DFE; ++DFI)
    DomLevels[*DFI] = DFI.getPathLength() - 1;
}

/// \brief This handles unreachable block acccesses by deleting phi nodes in
/// unreachable blocks, and marking all other unreachable MemoryAccess's as
/// being uses of the live on entry definition.
void MemorySSA::markUnreachableAsLiveOnEntry(BasicBlock *BB) {
  assert(!DT->isReachableFromEntry(BB) &&
         "Reachable block found while handling unreachable blocks");

  auto It = PerBlockAccesses.find(BB);
  if (It == PerBlockAccesses.end())
    return;

  auto &Accesses = It->second;
  for (auto AI = Accesses->begin(), AE = Accesses->end(); AI != AE;) {
    auto Next = std::next(AI);
    // If we have a phi, just remove it. We are going to replace all
    // users with live on entry.
    if (isa<MemoryPhi>(&*AI)) {
      Accesses->erase(AI);
    } else {
      AI->setDefiningAccess(LiveOnEntryDef);
    }
    AI = Next;
  }
}

MemorySSA::MemorySSA(Function &Func)
    : F(Func), LiveOnEntryDef(nullptr), nextID(0), builtAlready(false),
      Walker(nullptr) {}

MemorySSA::~MemorySSA() {
  InstructionToMemoryAccess.clear();
  PerBlockAccesses.clear();
  delete LiveOnEntryDef;
}
std::unique_ptr<MemorySSA::AccessListType> &
MemorySSA::getOrCreateAccessList(BasicBlock *BB) {
  auto Res = PerBlockAccesses.insert(std::make_pair(BB, nullptr));
  if (Res.second) {
    Res.first->second = make_unique<AccessListType>(); // AccessListType();
  }
  return Res.first->second;
}

MemorySSAWalker *MemorySSA::buildMemorySSA(AliasAnalysis *AA,
                                           DominatorTree *DT) {
  if (builtAlready)
    return Walker;
  else
    Walker = new CachingMemorySSAWalker(this, AA, DT);

  this->AA = AA;
  this->DT = DT;

  // We create an access to represent "live on entry", for things like
  // arguments or users of globals, where the memory they use is defined before
  // the beginning of the function. We do not actually insert it in to the IR.
  // We do not define a live on exit for the immediate uses, and thus our
  // semantics do *not* imply that something with no immediate uses can simply
  // be
  // removed.
  BasicBlock &StartingPoint = F.getEntryBlock();
  LiveOnEntryDef = new MemoryDef(nullptr, nullptr, &StartingPoint, nextID++);

  // We maintain lists of memory accesses per-block, trading memory for time. We
  // could just look up the memory access for every possible instruction in the
  // stream.
  SmallPtrSet<BasicBlock *, 32> DefiningBlocks;

  // Go through each block, figure out where defs occur, and chain together all
  // the accesses.
  for (auto &B : F) {
    AccessListType *Accesses = nullptr;
    for (auto &I : B) {
      MemoryAccess *MA = createNewAccess(&I, true);
      if (!MA)
        continue;
      if (isa<MemoryDef>(MA))
        DefiningBlocks.insert(&B);
      if (!Accesses)
        Accesses = getOrCreateAccessList(&B).get();
      Accesses->push_back(MA);
    }
  }

  // Determine where our MemoryPhi's should go
  IDFCalculator IDFs(*DT);
  IDFs.setDefiningBlocks(DefiningBlocks);
  SmallVector<BasicBlock *, 32> IDFBlocks;
  IDFs.calculate(IDFBlocks);

  // Now place MemoryPhi nodes.
  for (auto &BB : IDFBlocks) {
    // Insert phi node
    auto &Accesses = getOrCreateAccessList(BB);
    MemoryPhi *Phi = new MemoryPhi(
        BB, std::distance(pred_begin(BB), pred_end(BB)), nextID++);
    InstructionToMemoryAccess.insert(std::make_pair(BB, Phi));
    // Phi's always are placed at the front of the block.
    Accesses->push_front(Phi);
  }

  // Now do regular SSA renaming on the MemoryDef/MemoryUse. Visited will get
  // filled in with all blocks.
  SmallPtrSet<BasicBlock *, 16> Visited;
  renamePass(DT->getRootNode(), LiveOnEntryDef, Visited);
  // Now optimize the MemoryUse's defining access to point to the nearest
  // dominating clobbering def.
  // This ensures that MemoryUse's that are killed by the same store are
  // immediate users of that store, one of the invariants we guarantee.
  for (auto DomNode : depth_first(DT)) {
    BasicBlock *BB = DomNode->getBlock();
    auto AI = PerBlockAccesses.find(BB);
    if (AI == PerBlockAccesses.end())
      continue;
    auto &Accesses = AI->second;
    for (auto &MA : *Accesses) {
      if (MemoryUse *MU = dyn_cast<MemoryUse>(&MA)) {
        auto RealVal = Walker->getClobberingMemoryAccess(MU->getMemoryInst());
        MU->setDefiningAccess(RealVal);
      }
    }
  }

  // Mark the uses in unreachable blocks as live on entry, so that they go
  // somewhere.
  for (auto &BB : F)
    if (!Visited.count(&BB))
      markUnreachableAsLiveOnEntry(&BB);

  builtAlready = true;
  return Walker;
}

static MemoryAccess *getDefiningAccess(MemoryAccess *MA) {
  if (isa<MemoryUse>(MA) || isa<MemoryDef>(MA))
    return MA->getDefiningAccess();
  else
    return nullptr;
}
static void setDefiningAccess(MemoryAccess *Of, MemoryAccess *To) {
  if (isa<MemoryUse>(Of) || isa<MemoryDef>(Of))
    Of->setDefiningAccess(To);
}

/// \brief Properly remove \p MA from all of MemorySSA's lookup tables.
///
/// Because of the way the intrusive list and use lists work, it is important to
/// do removal in the right order.
void MemorySSA::removeFromLookups(MemoryAccess *MA) {
  assert(MA->user_empty() &&
         "Trying to remove memory access that still has uses");
  setDefiningAccess(MA, nullptr);
  // Invalidate our walker's cache if necessary
  if (!isa<MemoryUse>(MA))
    Walker->invalidateInfo(MA);
  // The call below to erase will destroy MA, so we can't change the order we
  // are doing things here
  Instruction *MemoryInst = MA->getMemoryInst();
  if (MemoryInst)
    InstructionToMemoryAccess.erase(MemoryInst);
  auto &Accesses = PerBlockAccesses.find(MA->getBlock())->second;
  Accesses->erase(MA);
  if (Accesses->empty()) {
    PerBlockAccesses.erase(MA->getBlock());
  }
}

/// \brief Helper function to create new memory accesses
MemoryAccess *MemorySSA::createNewAccess(Instruction *I, bool ignoreNonMemory) {
  // Find out what affect this instruction has on memory.
  ModRefInfo ModRef = AA->getModRefInfo(I);
  bool def = false, use = false;
  if (ModRef & MRI_Mod)
    def = true;
  if (ModRef & MRI_Ref)
    use = true;

  // It's possible for an instruction to not modify memory at all. During
  // construction, we ignore them.
  if (ignoreNonMemory && !def && !use)
    return nullptr;

  assert((def || use) &&
         "Trying to create a memory access with a non-memory instruction");

  if (def) {
    MemoryDef *MD = new MemoryDef(nullptr, I, I->getParent(), nextID++);
    InstructionToMemoryAccess.insert(std::make_pair(I, MD));
    return MD;
  } else if (use) {
    MemoryUse *MU = new MemoryUse(nullptr, I, I->getParent());
    InstructionToMemoryAccess.insert(std::make_pair(I, MU));
    return MU;
  }

  llvm_unreachable("Not a memory instruction!");
}

MemoryAccess *MemorySSA::findDominatingDef(BasicBlock *UseBlock,
                                           enum InsertionPlace Where) {
  // Handle the initial case
  if (Where == Beginning)
    // The only thing that could define us at the beginning is a phi node
    if (MemoryAccess *Phi = getMemoryAccess(UseBlock))
      return Phi;

  DomTreeNode *CurrNode = DT->getNode(UseBlock);
  // Need to be defined by our dominator
  if (Where == Beginning)
    CurrNode = CurrNode->getIDom();
  Where = End;
  while (CurrNode) {
    auto It = PerBlockAccesses.find(CurrNode->getBlock());
    if (It != PerBlockAccesses.end()) {
      auto &Accesses = It->second;
      for (auto RAI = Accesses->rbegin(), RAE = Accesses->rend(); RAI != RAE;
           ++RAI) {
        if (isa<MemoryDef>(*RAI) || isa<MemoryPhi>(*RAI))
          return &*RAI;
      }
    }
    CurrNode = CurrNode->getIDom();
  }
  return LiveOnEntryDef;
}

MemoryAccess *MemorySSA::addNewMemoryUse(Instruction *Use,
                                         enum InsertionPlace Where) {
  BasicBlock *UseBlock = Use->getParent();
  MemoryAccess *DefiningDef = findDominatingDef(UseBlock, Where);
  auto &Accesses = getOrCreateAccessList(UseBlock);
  MemoryAccess *MA = createNewAccess(Use);

  // Set starting point, then optimize to get correct answer.
  MA->setDefiningAccess(DefiningDef);
  auto RealVal = Walker->getClobberingMemoryAccess(MA->getMemoryInst());
  MA->setDefiningAccess(RealVal);

  // Easy case
  if (Where == Beginning) {
    auto AI = Accesses->begin();
    while (isa<MemoryPhi>(AI))
      ++AI;
    Accesses->insert(AI, MA);
  } else {
    Accesses->push_back(MA);
  }
  return MA;
}

MemoryAccess *MemorySSA::replaceMemoryAccessWithNewAccess(
    MemoryAccess *Replacee, Instruction *Replacer, enum InsertionPlace Where) {
  BasicBlock *ReplacerBlock = Replacer->getParent();

  auto &Accesses = getOrCreateAccessList(ReplacerBlock);
  if (Where == Beginning) {
    // Access must go after the first phi
    auto AI = Accesses->begin();
    while (AI != Accesses->end()) {
      if (!isa<MemoryPhi>(AI))
        break;
      ++AI;
    }
    return replaceMemoryAccessWithNewAccess(Replacee, Replacer, AI);
  } else {
    return replaceMemoryAccessWithNewAccess(Replacee, Replacer,
                                            Accesses->end());
  }
}

MemoryAccess *MemorySSA::replaceMemoryAccessWithNewAccess(
    MemoryAccess *Replacee, Instruction *Replacer,
    const AccessListType::iterator &Where) {

  BasicBlock *ReplacerBlock = Replacer->getParent();
  MemoryAccess *MA = nullptr;
  MemoryAccess *DefiningAccess = getDefiningAccess(Replacee);

  // Handle the case we are replacing a phi node, in which case, we don't kill
  // the phi node
  if (DefiningAccess == nullptr) {
    assert(isa<MemoryPhi>(Replacee) &&
           "Should have been a phi node if we can't get a defining access");
    assert(DT->dominates(Replacee->getBlock(), ReplacerBlock) &&
           "Need to reuse PHI for defining access, but it will not dominate "
           "replacing instruction");
    DefiningAccess = Replacee;
  }

  MA = createNewAccess(Replacer);
  MA->setDefiningAccess(DefiningAccess);
  auto It = PerBlockAccesses.find(ReplacerBlock);
  assert(It != PerBlockAccesses.end() &&
         "Can't use iterator insertion for brand new block");
  auto &Accesses = It->second;
  Accesses->insert(Where, MA);
  replaceMemoryAccess(Replacee, MA);
  return MA;
}

/// \brief Returns true if \p Replacer dominates \p Replacee .
bool MemorySSA::dominatesUse(const MemoryAccess *Replacer,
                             const MemoryAccess *Replacee) const {
  if (isa<MemoryUse>(Replacee) || isa<MemoryDef>(Replacee))
    return DT->dominates(Replacer->getBlock(), Replacee->getBlock());
  const MemoryPhi *MP = cast<MemoryPhi>(Replacee);
  // For a phi node, the use occurs in the predecessor block of the phi node.
  // Since we may occur multiple times in the phi node, we have to check each
  // operand to ensure Replacer dominates each operand where Replacee occurs.
  for (const auto &Arg : MP->operands())
    if (Arg.second == Replacee)
      if (!DT->dominates(Replacer->getBlock(), Arg.first))
        return false;
  return true;
}

/// \brief Replace all occurrences of \p Replacee with \p Replacer in a PHI
/// node.
/// \return true if we replaced all operands of the phi node.
bool MemorySSA::replaceAllOccurrences(MemoryPhi *P, MemoryAccess *Replacee,
                                      MemoryAccess *Replacer) {
  bool ReplacedAllValues = true;
  for (unsigned i = 0, e = P->getNumIncomingValues(); i != e; ++i) {
    if (P->getIncomingValue(i) == Replacee)
      P->setIncomingValue(i, Replacer);
    else
      ReplacedAllValues = false;
  }
  return ReplacedAllValues;
}

void MemorySSA::replaceMemoryAccess(MemoryAccess *Replacee,
                                    MemoryAccess *Replacer) {

  // If we don't replace all phi node entries, we can't remove it.
  bool replacedAllPhiEntries = true;
  // If we are replacing a phi node, we may still actually use it, since we
  // may now be defined in terms of it.
  bool usedByReplacee = getDefiningAccess(Replacer) == Replacee;

  // Just to note: We can replace the live on entry def, unlike removing it, so
  // we don't assert here, but it's almost always a bug, unless you are
  // inserting a load/store in a block that dominates the rest of the program.
  for (auto U : Replacee->users()) {
    if (U == Replacer)
      continue;
    assert(dominatesUse(Replacer, Replacee) &&
           "Definitions will not dominate uses in replacement!");
    if (MemoryPhi *MP = dyn_cast<MemoryPhi>(U)) {
      if (replaceAllOccurrences(MP, Replacee, Replacer))
        replacedAllPhiEntries = true;
    } else {
      U->setDefiningAccess(Replacer);
    }
  }
  // Kill our dead replacee if it's really dead
  if (replacedAllPhiEntries && !usedByReplacee) {
    removeFromLookups(Replacee);
  }
}

#ifndef NDEBUG
/// \brief Returns true if a phi is defined by the same value on all edges
static bool onlySingleValue(MemoryPhi *MP) {
  MemoryAccess *MA = nullptr;

  for (const auto &Arg : MP->operands()) {
    if (!MA)
      MA = Arg.second;
    else if (MA != Arg.second)
      return false;
  }
  return true;
}
#endif

void MemorySSA::removeMemoryAccess(MemoryAccess *MA) {
  assert(MA != LiveOnEntryDef && "Trying to remove the live on entry def");
  // We can only delete phi nodes if they are use empty
  if (MemoryPhi *MP = dyn_cast<MemoryPhi>(MA)) {
    // This code only used in assert builds
    (void)MP;
    assert(MP->user_empty() && "We can't delete memory phis that still have "
                               "uses, we don't know where the uses should "
                               "repoint to!");
    assert((MP->user_empty() || onlySingleValue(MP)) &&
           "This phi still points to multiple values, "
           "which means it is still needed");
  } else {
    MemoryAccess *DefiningAccess = getDefiningAccess(MA);
    // Re-point the uses at our defining access
    for (auto U : MA->users()) {
      assert(dominatesUse(DefiningAccess, U) &&
             "Definitions will not dominate uses in removal!");
      if (MemoryPhi *MP = dyn_cast<MemoryPhi>(U)) {
        replaceAllOccurrences(MP, MA, DefiningAccess);
      } else {
        U->setDefiningAccess(DefiningAccess);
      }
    }
  }

  // The call below to erase will destroy MA, so we can't change the order we
  // are doing things here
  removeFromLookups(MA);
}

void MemorySSA::print(raw_ostream &OS) const {
	errs() << "cannot print MemorySSA with LLVM 3.8\n";
}

void MemorySSA::dump() const {
	errs() << "cannot print MemorySSA with LLVM 3.8\n";
}

/// \brief Verify the domination properties of MemorySSA by checking that each
/// definition dominates all of its uses.
void MemorySSA::verifyDomination(Function &F) {
  for (auto &B : F) {
    // Phi nodes are attached to basic blocks
    MemoryAccess *MA = getMemoryAccess(&B);
    if (MA) {
      MemoryPhi *MP = cast<MemoryPhi>(MA);
      for (const auto &U : MP->users()) {
        BasicBlock *UseBlock;
        // Phi operands are used on edges, we simulate the right domination by
        // acting as if the use occurred at the end of the predecessor block.
        if (MemoryPhi *P = dyn_cast<MemoryPhi>(U)) {
          for (const auto &Arg : P->operands()) {
            if (Arg.second == MP) {
              UseBlock = Arg.first;
              break;
            }
          }
        } else {
          UseBlock = U->getBlock();
        }
        assert(DT->dominates(MP->getBlock(), UseBlock) &&
               "Memory PHI does not dominate it's uses");
      }
    }
    for (auto &I : B) {
      MA = getMemoryAccess(&I);
      if (MA) {
        if (MemoryDef *MD = dyn_cast<MemoryDef>(MA))
          for (const auto &U : MD->users()) {
            BasicBlock *UseBlock;
            // Things are allowed to flow to phi nodes over their predecessor
            // edge.
            if (MemoryPhi *P = dyn_cast<MemoryPhi>(U)) {
              for (const auto &Arg : P->operands()) {
                if (Arg.second == MD) {
                  UseBlock = Arg.first;
                  break;
                }
              }
            } else {
              UseBlock = U->getBlock();
            }
            assert(DT->dominates(MD->getBlock(), UseBlock) &&
                   "Memory Def does not dominate it's uses");
          }
      }
    }
  }
}

/// \brief Verify the def-use lists in MemorySSA, by verifying that \p Use
/// appears in the use list of \p Def.
void MemorySSA::verifyUseInDefs(MemoryAccess *Def, MemoryAccess *Use) {
  // The live on entry use may cause us to get a NULL def here
  if (Def == nullptr) {
    assert(isLiveOnEntryDef(Use) &&
           "Null def but use not point to live on entry def");
    return;
  }
  assert(Def->hasUse(Use) && "Did not find use in def's use list");
}

/// \brief Verify the immediate use information, by walking all the memory
/// accesses and verifying that, for each use, it appears in the
/// appropriate def's use list
void MemorySSA::verifyDefUses(Function &F) {
  for (auto &B : F) {
    // Phi nodes are attached to basic blocks
    MemoryAccess *MA = getMemoryAccess(&B);
    if (MA) {
      assert(isa<MemoryPhi>(MA) &&
             "Something other than phi node on basic block");
      MemoryPhi *MP = cast<MemoryPhi>(MA);
      for (unsigned i = 0, e = MP->getNumIncomingValues(); i != e; ++i)
        verifyUseInDefs(MP->getIncomingValue(i), MP);
    }
    for (auto &I : B) {
      MA = getMemoryAccess(&I);
      if (MA) {
        if (MemoryPhi *MP = dyn_cast<MemoryPhi>(MA)) {
          for (unsigned i = 0, e = MP->getNumIncomingValues(); i != e; ++i)
            verifyUseInDefs(MP->getIncomingValue(i), MP);
        } else {
          verifyUseInDefs(MA->getDefiningAccess(), MA);
        }
      }
    }
  }
}

MemoryAccess *MemorySSA::getMemoryAccess(const Value *I) const {
  return InstructionToMemoryAccess.lookup(I);
}

/// \brief Determine, for two memory accesses in the same block,
/// whether \p Dominator dominates \p Dominatee.
/// \returns True if \p Dominator dominates \p Dominatee.
bool MemorySSA::locallyDominates(const MemoryAccess *Dominator,
                                 const MemoryAccess *Dominatee) const {

  assert((Dominator->getBlock() == Dominatee->getBlock()) &&
         "Asking for local domination when accesses are in different blocks!");
  // Get the access list for the block
  const auto *AccessList = getBlockAccesses(Dominator->getBlock());
  AccessListType::const_reverse_iterator It(Dominator->getIterator());

  // If we hit the beginning of the access list before we hit dominatee, we must
  // dominate it
  while (It != AccessList->rend()) {
    if (&*It == Dominatee)
      return false;
    ++It;
  }
  return true;
}

void MemoryDef::print(raw_ostream &OS) const {
  MemoryAccess *UO = getDefiningAccess();

  OS << getID() << " = "
     << "MemoryDef(";
  if (UO && UO->getID() != 0)
    OS << UO->getID();
  else
    OS << "liveOnEntry";
  OS << ")";
}

void MemoryPhi::print(raw_ostream &OS) const {
  OS << getID() << " = "
     << "MemoryPhi(";
  for (unsigned int i = 0, e = getNumIncomingValues(); i != e; ++i) {
    BasicBlock *BB = getIncomingBlock(i);
    MemoryAccess *MA = getIncomingValue(i);
    OS << "{";
    if (BB->hasName())
      OS << BB->getName();
    else
      BB->printAsOperand(OS, false);
    OS << ",";
    assert((isa<MemoryDef>(MA) || isa<MemoryPhi>(MA)) &&
           "Phi node should have referred to def or another phi");
    if (MA->getID() != 0)
      OS << MA->getID();
    else
      OS << "liveOnEntry";
    OS << "}";
    if (i + 1 < e)
      OS << ",";
  }
  OS << ")";
}

MemoryAccess::~MemoryAccess() {}

void MemoryUse::print(raw_ostream &OS) const {
  MemoryAccess *UO = getDefiningAccess();
  OS << "MemoryUse(";
  if (UO && UO->getID() != 0)
    OS << UO->getID();
  else
    OS << "liveOnEntry";
  OS << ")";
}

void MemoryAccess::dump() const {
  print(dbgs());
  dbgs() << "\n";
}

char MemorySSAPrinterPass::ID = 0;

MemorySSAPrinterPass::MemorySSAPrinterPass() : FunctionPass(ID) {
  initializeMemorySSAPrinterPassPass(*PassRegistry::getPassRegistry());
}

void MemorySSAPrinterPass::releaseMemory() {
  delete MSSA;
  delete Walker;
}

void MemorySSAPrinterPass::getAnalysisUsage(AnalysisUsage &AU) const {
  AU.setPreservesAll();
  AU.addRequired<AAResultsWrapperPass>();
  AU.addRequired<DominatorTreeWrapperPass>();
  AU.addPreserved<DominatorTreeWrapperPass>();
  AU.addPreserved<GlobalsAAWrapperPass>();
}

bool MemorySSAPrinterPass::doInitialization(Module &M) {

  VerifyMemorySSA =
      M.getContext()
          .template getOption<bool, MemorySSAPrinterPass,
                              &MemorySSAPrinterPass::VerifyMemorySSA>();
  return false;
}

void MemorySSAPrinterPass::registerOptions() {
  OptionRegistry::registerOption<bool, MemorySSAPrinterPass,
                                 &MemorySSAPrinterPass::VerifyMemorySSA>(
      "verify-memoryssa", "Run the Memory SSA verifier", false);
}

void MemorySSAPrinterPass::print(raw_ostream &OS, const Module *M) const {
  MSSA->print(OS);
}

bool MemorySSAPrinterPass::runOnFunction(Function &F) {
  this->F = &F;
  MSSA = new MemorySSA(F);
  AliasAnalysis *AA = &getAnalysis<AAResultsWrapperPass>().getAAResults();
  DominatorTree *DT = &getAnalysis<DominatorTreeWrapperPass>().getDomTree();
  Walker = MSSA->buildMemorySSA(AA, DT);

  if (VerifyMemorySSA) {
    MSSA->verifyDefUses(F);
    MSSA->verifyDomination(F);
  }

  return false;
}

char MemorySSALazy::ID = 0;

MemorySSALazy::MemorySSALazy() : FunctionPass(ID) {
  initializeMemorySSALazyPass(*PassRegistry::getPassRegistry());
}

void MemorySSALazy::releaseMemory() { delete MSSA; }

bool MemorySSALazy::runOnFunction(Function &F) {
  MSSA = new MemorySSA(F);
  return false;
}

MemorySSAWalker::MemorySSAWalker(MemorySSA *M) : MSSA(M) {}

CachingMemorySSAWalker::CachingMemorySSAWalker(MemorySSA *M, AliasAnalysis *A,
                                               DominatorTree *D)
    : MemorySSAWalker(M), AA(A), DT(D) {}

CachingMemorySSAWalker::~CachingMemorySSAWalker() {
  CachedUpwardsClobberingAccess.clear();
  CachedUpwardsClobberingCall.clear();
}

struct CachingMemorySSAWalker::UpwardsMemoryQuery {
  // True if we saw a phi whose predecessor was a backedge
  bool SawBackedgePhi;
  // True if our original query started off as a call
  bool isCall;
  // The pointer location we started the query with. This will be
  // empty if isCall is true.
  MemoryLocation StartingLoc;
  // This is the instruction we were querying about.
  const Instruction *Inst;
  // Set of visited Instructions for this query.
  DenseSet<MemoryAccessPair> Visited;
  // Set of visited call accesses for this query This is separated out because
  // you can always cache and lookup the result of call queries (IE when
  // isCall == true) for every call in the chain. The calls have no AA
  // location associated with them with them, and thus, no context dependence.
  SmallPtrSet<const MemoryAccess *, 32> VisitedCalls;
  // The MemoryAccess we actually got called with, used to test local domination
  const MemoryAccess *OriginalAccess;
  // The Datalayout for the module we started in
  const DataLayout *DL;
};

void CachingMemorySSAWalker::doCacheRemove(const MemoryAccess *M,
                                           const UpwardsMemoryQuery &Q,
                                           const MemoryLocation &Loc) {
  if (Q.isCall)
    CachedUpwardsClobberingCall.erase(M);
  else
    CachedUpwardsClobberingAccess.erase({M, Loc});
}

void CachingMemorySSAWalker::doCacheInsert(const MemoryAccess *M,
                                           MemoryAccess *Result,
                                           const UpwardsMemoryQuery &Q,
                                           const MemoryLocation &Loc) {
  ++NumClobberCacheInserts;
  if (Q.isCall)
    CachedUpwardsClobberingCall[M] = Result;
  else
    CachedUpwardsClobberingAccess[{M, Loc}] = Result;
}

MemoryAccess *CachingMemorySSAWalker::doCacheLookup(const MemoryAccess *M,
                                                    const UpwardsMemoryQuery &Q,
                                                    const MemoryLocation &Loc) {
  ++NumClobberCacheLookups;
  MemoryAccess *Result = nullptr;

  if (Q.isCall)
    Result = CachedUpwardsClobberingCall.lookup(M);
  else
    Result = CachedUpwardsClobberingAccess.lookup({M, Loc});

  if (Result) {
    ++NumClobberCacheHits;
    return Result;
  }
  return nullptr;
}

/// \brief Return true if \p QueryInst could possibly have a Mod result with \p
/// DefInst.
static bool possiblyAffectedBy(const Instruction *QueryInst,
                               const Instruction *DefInst) {
  if (isa<LoadInst>(DefInst) && isa<LoadInst>(QueryInst)) {
    const LoadInst *DefLI = cast<LoadInst>(DefInst);
    const LoadInst *QueryLI = cast<LoadInst>(QueryInst);
    // A non-volatile load can't be clobbered by a volatile one unless the
    // volatile one is ordered.
    if (!QueryLI->isVolatile() && DefLI->isVolatile())
      return DefLI->getOrdering() > Unordered;
  }
  return true;
}

bool CachingMemorySSAWalker::instructionClobbersQuery(
    const MemoryDef *MD, struct UpwardsMemoryQuery &Q,
    const MemoryLocation &Loc) const {
  Instruction *DefMemoryInst = MD->getMemoryInst();
  assert(DefMemoryInst && "Defining instruction not actually an instruction");

  if (!Q.isCall) {
    // Okay, well, see if it's a volatile load vs non-volatile load
    // situation.
    if (possiblyAffectedBy(Q.Inst, DefMemoryInst))
      // Check whether our memory location is modified by this instruction
      if (AA->getModRefInfo(DefMemoryInst, Loc) & MRI_Mod)
        return true;
  } else {
    // If this is a call, try then mark it for caching
    if (ImmutableCallSite(DefMemoryInst)) {
      Q.VisitedCalls.insert(MD);
    }
    if (AA->getModRefInfo(DefMemoryInst, ImmutableCallSite(Q.Inst)) !=
        MRI_NoModRef)
      return true;
  }
  return false;
}

MemoryAccessPair CachingMemorySSAWalker::UpwardsDFSWalk(
    MemoryAccess *StartingAccess, const MemoryLocation &Loc,
    UpwardsMemoryQuery &Q, bool FollowingBackedge) {
  MemoryAccess *ModifyingAccess = nullptr;

  auto DFI = df_begin(StartingAccess);
  for (auto DFE = df_end(StartingAccess); DFI != DFE;) {
    MemoryAccess *CurrAccess = *DFI;
    if (MSSA->isLiveOnEntryDef(CurrAccess))
      return {CurrAccess, Loc};
    if (auto CacheResult = doCacheLookup(CurrAccess, Q, Loc)) {
      return {CacheResult, Loc};
    }
    // If this is a MemoryDef, check whether it clobbers our current query.
    if (MemoryDef *MD = dyn_cast<MemoryDef>(CurrAccess)) {
      // If we hit the top, stop following this path
      // While we can do lookups, we can't sanely do inserts here unless we
      // were to track every thing we saw along the way, since we don't
      // know where we will stop.
      if (instructionClobbersQuery(MD, Q, Loc)) {
        ModifyingAccess = CurrAccess;
        break;
      }
    }
    // We need to know whether it is a phi so we can track backedges.
    // Otherwise, walk all upward defs.
    bool IsPhi = isa<MemoryPhi>(CurrAccess);
    // Recurse on PHI nodes, since we need to change locations.
    // TODO: Allow graphtraits on pairs, which would turn this whole function
    // into a normal single depth first walk.
    if (IsPhi) {
      MemoryAccess *FirstDef = nullptr;
      DFI = DFI.skipChildren();
      const MemoryAccessPair PHIPair(CurrAccess, Loc);
      if (Q.Visited.count(PHIPair))
        return PHIPair;
      for (auto MPI = upward_defs_begin(PHIPair), MPE = upward_defs_end();
           MPI != MPE; ++MPI) {
        bool Backedge = false;
        // Don't follow this path again if we've followed it once
        if (!Q.Visited.insert(*MPI).second)
          continue;
        if (IsPhi && !FollowingBackedge &&
            DT->dominates(CurrAccess->getBlock(), MPI.getPhiArgBlock()))
          Backedge = true;
        MemoryAccessPair CurrentPair =
            UpwardsDFSWalk(MPI->first, MPI->second, Q, Backedge);
        // All the phi arguments should reach the same point if we can bypass
        // this phi.  The alternative is that they hit this phi node, which
        // means we can skip this argument.
        if (FirstDef && (CurrentPair.first != PHIPair.first &&
                         FirstDef != CurrentPair.first)) {
          ModifyingAccess = CurrAccess;
          break;
        } else if (!FirstDef) {
          FirstDef = CurrentPair.first;
        }
      }
    } else {
      // You can't call skipchildren and also increment the iterator
      ++DFI;
    }
  }
  if (!ModifyingAccess)
    return {MSSA->getLiveOnEntryDef(), Q.StartingLoc};
  const BasicBlock *OriginalBlock = Q.OriginalAccess->getBlock();
  unsigned N = DFI.getPathLength();
  MemoryAccess *FinalAccess = ModifyingAccess;

  for (; N != 0; --N) {
    ModifyingAccess = DFI.getPath(N - 1);
    BasicBlock *CurrBlock = ModifyingAccess->getBlock();
    if (!FollowingBackedge)
      doCacheInsert(ModifyingAccess, FinalAccess, Q, Loc);
    if (DT->dominates(CurrBlock, OriginalBlock) &&
        (CurrBlock != OriginalBlock || !FollowingBackedge ||
         MSSA->locallyDominates(ModifyingAccess, Q.OriginalAccess)))
      break;
  }
  // Cache everything else on the way back
  for (; N != 0; --N) {
    MemoryAccess *CacheAccess = DFI.getPath(N - 1);
    doCacheInsert(CacheAccess, ModifyingAccess, Q, Loc);
  }
  assert(Q.Visited.size() < 1000 && "Visited too much");

  return {ModifyingAccess, Loc};
}


/// \brief Walk the use-def chains starting at \p MA and find
/// the MemoryAccess that actually clobbers Loc.
///
/// \returns our clobbering memory access

MemoryAccess *CachingMemorySSAWalker::getClobberingMemoryAccess(
    MemoryAccess *StartingAccess, struct UpwardsMemoryQuery &Q) {
  return UpwardsDFSWalk(StartingAccess, Q.StartingLoc, Q, false).first;
}


MemoryAccess *
CachingMemorySSAWalker::getClobberingMemoryAccess(MemoryAccess *StartingAccess,
                                                  MemoryLocation &Loc) {
  if (isa<MemoryPhi>(StartingAccess))
    return StartingAccess;
  if (MSSA->isLiveOnEntryDef(StartingAccess))
    return StartingAccess;

  Instruction *I = StartingAccess->getMemoryInst();

  struct UpwardsMemoryQuery Q;
  // Conservatively, fences are always clobbers, so don't perform the walk if we
  // hit a fence.
  if (isa<FenceInst>(I))
    return StartingAccess;

  Q.OriginalAccess = StartingAccess;
  Q.StartingLoc = Loc;
  Q.Inst = StartingAccess->getMemoryInst();
  Q.isCall = false;
  Q.DL = &Q.Inst->getParent()->getModule()->getDataLayout();

  auto CacheResult = doCacheLookup(StartingAccess, Q, Q.StartingLoc);
  if (CacheResult)
    return CacheResult;

  // Unlike the other function, do not walk to the def of a def, because we are
  // handed
  // something we already believe is the clobbering access.
  if (isa<MemoryUse>(StartingAccess))
    StartingAccess = StartingAccess->getDefiningAccess();

  MemoryAccess *FinalAccess = getClobberingMemoryAccess(StartingAccess, Q);
  doCacheInsert(Q.OriginalAccess, FinalAccess, Q, Q.StartingLoc);
  DEBUG(dbgs() << "Starting Memory SSA clobber for " << *I << " is ");
  DEBUG(dbgs() << *StartingAccess << "\n");
  DEBUG(dbgs() << "Final Memory SSA clobber for " << *I << " is ");
  DEBUG(dbgs() << *FinalAccess << "\n");

  return FinalAccess;
}

MemoryAccess *
CachingMemorySSAWalker::getClobberingMemoryAccess(const Instruction *I) {

  MemoryAccess *StartingAccess = MSSA->getMemoryAccess(I);

  // There should be no way to lookup an instruction and get a phi as the
  // access, since we only map BB's to PHI's.
  assert(!isa<MemoryPhi>(StartingAccess));

  struct UpwardsMemoryQuery Q;
  Q.OriginalAccess = StartingAccess;

  // First extract our location, then start walking until it is
  // clobbered
  // For calls, we store the call instruction we started with in
  // Loc.Ptr
  MemoryLocation Loc(I);
  // We can't sanely do anything with a FenceInst, they conservatively
  // clobber all memory, and have no locations to get pointers from to
  // try to disambiguate
  if (isa<FenceInst>(I)) {
    return StartingAccess;
  } else if (ImmutableCallSite(I)) {
    Q.isCall = true;
    Q.Inst = I;
  } else {
    Q.isCall = false;
    Q.StartingLoc = MemoryLocation::get(I);
    Q.Inst = I;
  }
  Q.DL = &Q.Inst->getParent()->getModule()->getDataLayout();
  auto CacheResult = doCacheLookup(StartingAccess, Q, Q.StartingLoc);
  if (CacheResult)
    return CacheResult;

  // Short circuit invariant loads
  if (const LoadInst *LI = dyn_cast<LoadInst>(I))
    if (LI->getMetadata(LLVMContext::MD_invariant_load) != nullptr) {
      doCacheInsert(StartingAccess, MSSA->getLiveOnEntryDef(), Q,
                    Q.StartingLoc);
      return MSSA->getLiveOnEntryDef();
    }

  // Start with the thing we already think clobbers this location
  StartingAccess = StartingAccess->getDefiningAccess();

  // At this point, StartingAccess may be the live on entry def.
  // If it is, we will not get a better result.
  if (MSSA->isLiveOnEntryDef(StartingAccess))
    return StartingAccess;
  MemoryAccess *FinalAccess = getClobberingMemoryAccess(StartingAccess, Q);

  doCacheInsert(Q.OriginalAccess, FinalAccess, Q, Q.StartingLoc);
  if (Q.isCall) {
    for (const auto &C : Q.VisitedCalls)
      doCacheInsert(C, FinalAccess, Q, Q.StartingLoc);
  }

  DEBUG(dbgs() << "Starting Memory SSA clobber for " << *I << " is ");
  DEBUG(dbgs() << *StartingAccess << "\n");
  DEBUG(dbgs() << "Final Memory SSA clobber for " << *I << " is ");
  DEBUG(dbgs() << *FinalAccess << "\n");

  return FinalAccess;
}

void CachingMemorySSAWalker::invalidateInfo(MemoryAccess *MA) {
  UpwardsMemoryQuery Q;
  if (!isa<MemoryPhi>(MA)) {
    Instruction *I = MA->getMemoryInst();
    if (ImmutableCallSite(I)) {
      Q.isCall = true;
      Q.Inst = I;
    } else {
      Q.isCall = false;
      Q.StartingLoc = MemoryLocation::get(I);
      Q.Inst = I;
    }
  }

  doCacheRemove(MA, Q, Q.StartingLoc);
}

MemoryAccess *
DoNothingMemorySSAWalker::getClobberingMemoryAccess(const Instruction *I) {
  MemoryAccess *MA = MSSA->getMemoryAccess(I);
  if (isa<MemoryPhi>(MA))
    return MA;
  return MA->getDefiningAccess();
}

MemoryAccess *DoNothingMemorySSAWalker::getClobberingMemoryAccess(
    MemoryAccess *StartingAccess, MemoryLocation &) {
  if (isa<MemoryPhi>(StartingAccess))
    return StartingAccess;
  return StartingAccess->getDefiningAccess();
}
}

#pragma clang diagnostic pop<|MERGE_RESOLUTION|>--- conflicted
+++ resolved
@@ -1,10 +1,6 @@
 #pragma clang diagnostic push
-<<<<<<< HEAD
-#pragma clang diagnostic ignored "-Weverything"
-=======
 #pragma clang diagnostic ignored "-Wsign-conversion"
 #pragma clang diagnostic ignored "-Wshorten-64-to-32"
->>>>>>> be7cb3f3
 
 //===-- MemorySSA.cpp - Memory SSA Builder---------------------------===//
 //
