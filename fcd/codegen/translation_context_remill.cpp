--- conflicted
+++ resolved
@@ -514,7 +514,6 @@
     return nullptr;
   }
 
-<<<<<<< HEAD
   llvm::Value *jump_target = nullptr;
 
   auto term = func->getEntryBlock().getTerminator();
@@ -522,17 +521,6 @@
     if (auto jump = llvm::dyn_cast<llvm::CallInst>(term->getPrevNode())) {
       if (jump->getCalledFunction() == intrinsics->jump) {
         jump_target = jump->getArgOperand(1);
-=======
-  llvm::Value *read = nullptr;
-
-  auto& entry = func->getEntryBlock();
-  if (entry.size() > 1) {
-    if (auto term = llvm::dyn_cast<llvm::ReturnInst>(entry.getTerminator())) {
-      if (auto jump = llvm::dyn_cast<llvm::CallInst>(term->getPrevNode())) {
-        if (jump->getCalledFunction() == intrinsics->jump) {
-          read = jump->getArgOperand(1);
-        }
->>>>>>> bc7bc3d1
       }
     }
   }
@@ -603,15 +591,12 @@
   // Runtime memory address space is 0
   // Program memory address space is given by pmem_addr_space
   LowerMemOps(module.get(), pmem_addr_space);
-<<<<<<< HEAD
   ReplaceBarrier(module.get(), "__remill_barrier_load_load");
   ReplaceBarrier(module.get(), "__remill_barrier_load_store");
   ReplaceBarrier(module.get(), "__remill_barrier_store_load");
   ReplaceBarrier(module.get(), "__remill_barrier_store_store");
   ReplaceBarrier(module.get(), "__remill_barrier_atomic_begin");
   ReplaceBarrier(module.get(), "__remill_barrier_atomic_end");
-=======
->>>>>>> bc7bc3d1
 
   // Attempt to annotate remaining functions as stubs
   for (auto &func : *module) {
