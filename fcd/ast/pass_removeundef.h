//
// pass_removeundef.h
// Copyright (C) 2015 Félix Cloutier.
// All Rights Reserved.
//
// This file is part of fcd.
// 
// fcd is free software: you can redistribute it and/or modify
// it under the terms of the GNU General Public License as published by
// the Free Software Foundation, either version 3 of the License, or
// (at your option) any later version.
// 
// fcd is distributed in the hope that it will be useful,
// but WITHOUT ANY WARRANTY; without even the implied warranty of
// MERCHANTABILITY or FITNESS FOR A PARTICULAR PURPOSE.  See the
// GNU General Public License for more details.
// 
// You should have received a copy of the GNU General Public License
// along with fcd.  If not, see <http://www.gnu.org/licenses/>.
//

#ifndef fcd__ast_pass_removeundef_h
#define fcd__ast_pass_removeundef_h

#include "pass.h"
#include "visitor.h"

#include <unordered_map>

<<<<<<< HEAD
// Removes assignments to __undefined.
class AstRemoveUndef : public AstFunctionPass
=======
class AstRemoveUndef final : public AstFunctionPass, private StatementVisitor, private ExpressionVisitor
>>>>>>> b135cd72
{
protected:
	virtual void doRun(FunctionNode& fn) override;
	
public:
	virtual const char* getName() const override;
};

#endif /* fcd__ast_pass_removeundef_h */<|MERGE_RESOLUTION|>--- conflicted
+++ resolved
@@ -27,12 +27,8 @@
 
 #include <unordered_map>
 
-<<<<<<< HEAD
 // Removes assignments to __undefined.
-class AstRemoveUndef : public AstFunctionPass
-=======
-class AstRemoveUndef final : public AstFunctionPass, private StatementVisitor, private ExpressionVisitor
->>>>>>> b135cd72
+class AstRemoveUndef final : public AstFunctionPass
 {
 protected:
 	virtual void doRun(FunctionNode& fn) override;
