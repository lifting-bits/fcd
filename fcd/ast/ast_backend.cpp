--- conflicted
+++ resolved
@@ -508,16 +508,12 @@
 		grapher->createRegion(*block, *output->basicBlockToStatement(*block));
 	}
 	
-<<<<<<< HEAD
 	// Identify loops, then visit basic blocks in post-order. If the basic block if the head
 	// of a cyclic region, process the loop. Otherwise, if the basic block is the start of a single-entry-single-exit
 	// region, process that region.
 	
 	auto& domTreeWrapper = getAnalysis<DominatorTreeWrapperPass>(fn);
 	domTree = &domTreeWrapper.getDomTree();
-=======
-	domTree = &getAnalysis<DominatorTreeWrapperPass>(fn).getDomTree();
->>>>>>> fbc44e89
 	postDomTree = &getAnalysis<PostDominatorTree>(fn);
 	frontier = &getAnalysis<DominanceFrontier>(fn);
 	
