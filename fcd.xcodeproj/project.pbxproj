// !$*UTF8*$!
{
	archiveVersion = 1;
	classes = {
	};
	objectVersion = 46;
	objects = {

/* Begin PBXBuildFile section */
		DC01EF5D1B7A500D0077A356 /* pass_propagatevalues.cpp in Sources */ = {isa = PBXBuildFile; fileRef = DC01EF5B1B7A500D0077A356 /* pass_propagatevalues.cpp */; };
		DC01EF601B7BA13D0077A356 /* visitor.cpp in Sources */ = {isa = PBXBuildFile; fileRef = DC01EF5E1B7BA13D0077A356 /* visitor.cpp */; };
		DC01EF6B1B7BBFF80077A356 /* print.cpp in Sources */ = {isa = PBXBuildFile; fileRef = DC01EF691B7BBFF80077A356 /* print.cpp */; };
		DC01EF701B7BE9080077A356 /* clone.cpp in Sources */ = {isa = PBXBuildFile; fileRef = DC01EF6E1B7BE9080077A356 /* clone.cpp */; };
		DC13DAA91B28C19D008115A7 /* pass_argrec.cpp in Sources */ = {isa = PBXBuildFile; fileRef = DC13DAA81B28C19D008115A7 /* pass_argrec.cpp */; };
		DC1517221B190096009DE513 /* symbolic_expr.cpp in Sources */ = {isa = PBXBuildFile; fileRef = DC1517211B190096009DE513 /* symbolic_expr.cpp */; };
		DC22FADD1BAC4E3D00050502 /* pass_signext.cpp in Sources */ = {isa = PBXBuildFile; fileRef = DC22FADC1BAC4E3D00050502 /* pass_signext.cpp */; };
<<<<<<< HEAD
=======
		DC3A28E61AF4794D00FC9913 /* pass_reguse.cpp in Sources */ = {isa = PBXBuildFile; fileRef = DC3A28E51AF4794D00FC9913 /* pass_reguse.cpp */; };
>>>>>>> 8f27466b
		DC3A28E91AF7C5D400FC9913 /* x86_register_map.cpp in Sources */ = {isa = PBXBuildFile; fileRef = DC3A28E71AF7C5D400FC9913 /* x86_register_map.cpp */; };
		DC3C5BAC1B5D409600D0B314 /* function.cpp in Sources */ = {isa = PBXBuildFile; fileRef = DC3C5BAA1B5D409600D0B314 /* function.cpp */; };
		DC3C5BB81B5EB73C00D0B314 /* executable.cpp in Sources */ = {isa = PBXBuildFile; fileRef = DC3C5BB61B5EB73C00D0B314 /* executable.cpp */; };
		DC425D651B988EDD003CE5D8 /* elf_executable.cpp in Sources */ = {isa = PBXBuildFile; fileRef = DC425D641B988EDD003CE5D8 /* elf_executable.cpp */; };
		DC67E7761B9F58C700BC5556 /* libLLVMAnalysis.a in Frameworks */ = {isa = PBXBuildFile; fileRef = DC67E7691B9F58C600BC5556 /* libLLVMAnalysis.a */; };
		DC67E7771B9F58C700BC5556 /* libLLVMCodeGen.a in Frameworks */ = {isa = PBXBuildFile; fileRef = DC67E76A1B9F58C600BC5556 /* libLLVMCodeGen.a */; };
		DC67E7781B9F58C700BC5556 /* libLLVMCore.a in Frameworks */ = {isa = PBXBuildFile; fileRef = DC67E76B1B9F58C600BC5556 /* libLLVMCore.a */; };
		DC67E7791B9F58C700BC5556 /* libLLVMInstCombine.a in Frameworks */ = {isa = PBXBuildFile; fileRef = DC67E76C1B9F58C700BC5556 /* libLLVMInstCombine.a */; };
		DC67E77A1B9F58C700BC5556 /* libLLVMipa.a in Frameworks */ = {isa = PBXBuildFile; fileRef = DC67E76D1B9F58C700BC5556 /* libLLVMipa.a */; };
		DC67E77B1B9F58C700BC5556 /* libLLVMipo.a in Frameworks */ = {isa = PBXBuildFile; fileRef = DC67E76E1B9F58C700BC5556 /* libLLVMipo.a */; };
		DC67E77C1B9F58C700BC5556 /* libLLVMPasses.a in Frameworks */ = {isa = PBXBuildFile; fileRef = DC67E76F1B9F58C700BC5556 /* libLLVMPasses.a */; };
		DC67E77D1B9F58C700BC5556 /* libLLVMProfileData.a in Frameworks */ = {isa = PBXBuildFile; fileRef = DC67E7701B9F58C700BC5556 /* libLLVMProfileData.a */; };
		DC67E77E1B9F58C700BC5556 /* libLLVMScalarOpts.a in Frameworks */ = {isa = PBXBuildFile; fileRef = DC67E7711B9F58C700BC5556 /* libLLVMScalarOpts.a */; };
		DC67E7801B9F58C700BC5556 /* libLLVMSupport.a in Frameworks */ = {isa = PBXBuildFile; fileRef = DC67E7731B9F58C700BC5556 /* libLLVMSupport.a */; };
		DC67E7811B9F58C700BC5556 /* libLLVMTransformUtils.a in Frameworks */ = {isa = PBXBuildFile; fileRef = DC67E7741B9F58C700BC5556 /* libLLVMTransformUtils.a */; };
		DC67E7821B9F58C700BC5556 /* libLLVMVectorize.a in Frameworks */ = {isa = PBXBuildFile; fileRef = DC67E7751B9F58C700BC5556 /* libLLVMVectorize.a */; };
		DC67E78A1B9F6A6200BC5556 /* libLLVMBitReader.a in Frameworks */ = {isa = PBXBuildFile; fileRef = DC67E7841B9F6A6200BC5556 /* libLLVMBitReader.a */; };
		DC67E78B1B9F6A6200BC5556 /* libLLVMInstrumentation.a in Frameworks */ = {isa = PBXBuildFile; fileRef = DC67E7851B9F6A6200BC5556 /* libLLVMInstrumentation.a */; };
		DC67E78C1B9F6A6200BC5556 /* libLLVMMC.a in Frameworks */ = {isa = PBXBuildFile; fileRef = DC67E7861B9F6A6200BC5556 /* libLLVMMC.a */; };
		DC67E78D1B9F6A6200BC5556 /* libLLVMMCParser.a in Frameworks */ = {isa = PBXBuildFile; fileRef = DC67E7871B9F6A6200BC5556 /* libLLVMMCParser.a */; };
		DC67E78E1B9F6A6200BC5556 /* libLLVMObject.a in Frameworks */ = {isa = PBXBuildFile; fileRef = DC67E7881B9F6A6200BC5556 /* libLLVMObject.a */; };
		DC67E78F1B9F6A6200BC5556 /* libLLVMTarget.a in Frameworks */ = {isa = PBXBuildFile; fileRef = DC67E7891B9F6A6200BC5556 /* libLLVMTarget.a */; };
		DC6D62311AE1EDAA009DDF2F /* x86.cpp in Sources */ = {isa = PBXBuildFile; fileRef = DC6D622F1AE1EDAA009DDF2F /* x86.cpp */; settings = {COMPILER_FLAGS = "-Wno-shorten-64-to-32"; }; };
		DC6D623D1AE1EE05009DDF2F /* libncurses.dylib in Frameworks */ = {isa = PBXBuildFile; fileRef = DC6D623C1AE1EE05009DDF2F /* libncurses.dylib */; };
		DC6D623F1AE1F55A009DDF2F /* libcapstone.a in Frameworks */ = {isa = PBXBuildFile; fileRef = DC6D623E1AE1F55A009DDF2F /* libcapstone.a */; };
		DC6D62411AE1F591009DDF2F /* main.cpp in Sources */ = {isa = PBXBuildFile; fileRef = DC6D62401AE1F591009DDF2F /* main.cpp */; };
		DC778C7B1BDADF1F00C5A4FD /* pass_conditions.cpp in Sources */ = {isa = PBXBuildFile; fileRef = DC778C7A1BDADF1F00C5A4FD /* pass_conditions.cpp */; };
		DC7E04F11B9B299E003C8D10 /* MemorySSA.cpp in Sources */ = {isa = PBXBuildFile; fileRef = DC7E04F01B9B299E003C8D10 /* MemorySSA.cpp */; settings = {COMPILER_FLAGS = "-Wno-shorten-64-to-32"; }; };
<<<<<<< HEAD
		DC95C7B91BB444CD005289E5 /* errors.cpp in Sources */ = {isa = PBXBuildFile; fileRef = DC95C7B71BB444CD005289E5 /* errors.cpp */; };
		DC95C7BD1BB4E006005289E5 /* Python.framework in Frameworks */ = {isa = PBXBuildFile; fileRef = DC95C7BC1BB4E006005289E5 /* Python.framework */; };
		DC95C7C01BB4E021005289E5 /* pass_python.cpp in Sources */ = {isa = PBXBuildFile; fileRef = DC95C7BE1BB4E021005289E5 /* pass_python.cpp */; };
		DC95C7C31BB61F63005289E5 /* bindings.cpp in Sources */ = {isa = PBXBuildFile; fileRef = DC95C7C21BB61F63005289E5 /* bindings.cpp */; };
		DC95C7C71BB86D4C005289E5 /* call_conv.cpp in Sources */ = {isa = PBXBuildFile; fileRef = DC95C7C51BB86D4C005289E5 /* call_conv.cpp */; };
		DC95C7CE1BB8981C005289E5 /* x86_64_systemv.cpp in Sources */ = {isa = PBXBuildFile; fileRef = DC95C7CC1BB8981C005289E5 /* x86_64_systemv.cpp */; };
		DC95C7D11BB9F969005289E5 /* params_registry.cpp in Sources */ = {isa = PBXBuildFile; fileRef = DC95C7CF1BB9F969005289E5 /* params_registry.cpp */; };
=======
		DC95C7B41BB30F96005289E5 /* pass_ipa_reguse.cpp in Sources */ = {isa = PBXBuildFile; fileRef = DC95C7B31BB30F96005289E5 /* pass_ipa_reguse.cpp */; };
		DC95C7B61BB378DD005289E5 /* pass_lib_reguse.cpp in Sources */ = {isa = PBXBuildFile; fileRef = DC95C7B51BB378DD005289E5 /* pass_lib_reguse.cpp */; };
		DC95C7B91BB444CD005289E5 /* errors.cpp in Sources */ = {isa = PBXBuildFile; fileRef = DC95C7B71BB444CD005289E5 /* errors.cpp */; };
		DC95C7BB1BB4B2E1005289E5 /* pass_interactive_reguse.cpp in Sources */ = {isa = PBXBuildFile; fileRef = DC95C7BA1BB4B2E1005289E5 /* pass_interactive_reguse.cpp */; };
		DC95C7BD1BB4E006005289E5 /* Python.framework in Frameworks */ = {isa = PBXBuildFile; fileRef = DC95C7BC1BB4E006005289E5 /* Python.framework */; };
		DC95C7C01BB4E021005289E5 /* pass_python.cpp in Sources */ = {isa = PBXBuildFile; fileRef = DC95C7BE1BB4E021005289E5 /* pass_python.cpp */; };
		DC95C7C31BB61F63005289E5 /* bindings.cpp in Sources */ = {isa = PBXBuildFile; fileRef = DC95C7C21BB61F63005289E5 /* bindings.cpp */; };
>>>>>>> 8f27466b
		DC9865811BB06BE8005AA3D9 /* command_line.cpp in Sources */ = {isa = PBXBuildFile; fileRef = DC98657F1BB06BE8005AA3D9 /* command_line.cpp */; };
		DC9865841BB08A71005AA3D9 /* executable_errors.cpp in Sources */ = {isa = PBXBuildFile; fileRef = DC9865821BB08A71005AA3D9 /* executable_errors.cpp */; };
		DCAFBF9F1AE5607300B8C4BC /* result_function.cpp in Sources */ = {isa = PBXBuildFile; fileRef = DCAFBF9D1AE5607200B8C4BC /* result_function.cpp */; };
		DCAFBFA51AE5B9EB00B8C4BC /* capstone_wrapper.cpp in Sources */ = {isa = PBXBuildFile; fileRef = DCAFBFA31AE5B9EB00B8C4BC /* capstone_wrapper.cpp */; };
		DCAFBFA81AE5E39F00B8C4BC /* translation_context.cpp in Sources */ = {isa = PBXBuildFile; fileRef = DCAFBFA61AE5E39F00B8C4BC /* translation_context.cpp */; };
		DCAFBFBE1AE6E3BD00B8C4BC /* pass_asaa.cpp in Sources */ = {isa = PBXBuildFile; fileRef = DCAFBFBC1AE6E3BD00B8C4BC /* pass_asaa.cpp */; };
		DCB25D781B2FAD37000E4416 /* pass_regptrpromotion.cpp in Sources */ = {isa = PBXBuildFile; fileRef = DCB25D771B2FAD37000E4416 /* pass_regptrpromotion.cpp */; };
		DCB6E01E1BE6AF8F00CE3D5B /* anyarch_anycc.cpp in Sources */ = {isa = PBXBuildFile; fileRef = DCB6E01C1BE6AF8F00CE3D5B /* anyarch_anycc.cpp */; };
		DCB6E0241BE7DB5900CE3D5B /* cc_common.cpp in Sources */ = {isa = PBXBuildFile; fileRef = DCB6E0221BE7DB5900CE3D5B /* cc_common.cpp */; };
		DCB6E0271BE7DEFE00CE3D5B /* anyarch_interactive.cpp in Sources */ = {isa = PBXBuildFile; fileRef = DCB6E0251BE7DEFE00CE3D5B /* anyarch_interactive.cpp */; };
		DCB6E02A1BE81A2200CE3D5B /* anyarch_lib.cpp in Sources */ = {isa = PBXBuildFile; fileRef = DCB6E0281BE81A2200CE3D5B /* anyarch_lib.cpp */; };
		DCB6E02E1BE9303000CE3D5B /* pass_executable.cpp in Sources */ = {isa = PBXBuildFile; fileRef = DCB6E02C1BE9303000CE3D5B /* pass_executable.cpp */; };
		DCB6E0301BE9384500CE3D5B /* pass_modulethinner.cpp in Sources */ = {isa = PBXBuildFile; fileRef = DCB6E02F1BE9384500CE3D5B /* pass_modulethinner.cpp */; };
		DCCA43251B797E900012560E /* pass_flatten.cpp in Sources */ = {isa = PBXBuildFile; fileRef = DCCA43231B797E900012560E /* pass_flatten.cpp */; };
		DCCA43291B7984930012560E /* pass_branchcombine.cpp in Sources */ = {isa = PBXBuildFile; fileRef = DCCA43271B7984930012560E /* pass_branchcombine.cpp */; };
		DCCA432B1B7991520012560E /* pass.cpp in Sources */ = {isa = PBXBuildFile; fileRef = DCCA432A1B7991520012560E /* pass.cpp */; };
		DCCA432E1B79AD740012560E /* pass_variablereferences.cpp in Sources */ = {isa = PBXBuildFile; fileRef = DCCA432C1B79AD740012560E /* pass_variablereferences.cpp */; };
		DCCD51F41AEC45B300AAF640 /* main.cpp in Sources */ = {isa = PBXBuildFile; fileRef = DCCD51F31AEC45B300AAF640 /* main.cpp */; };
		DCCD51F81AEC45C000AAF640 /* x86_emulator.cpp in Sources */ = {isa = PBXBuildFile; fileRef = DC89D8551ACDB2A00001C92D /* x86_emulator.cpp */; };
		DCCD51FA1AEC45DC00AAF640 /* x86_intrin_impl.cpp in Sources */ = {isa = PBXBuildFile; fileRef = DCCD51F91AEC45DC00AAF640 /* x86_intrin_impl.cpp */; };
		DCCD51FB1AEC4FD600AAF640 /* capstone_wrapper.cpp in Sources */ = {isa = PBXBuildFile; fileRef = DCAFBFA31AE5B9EB00B8C4BC /* capstone_wrapper.cpp */; };
		DCCD51FC1AEC4FF100AAF640 /* libcapstone.a in Frameworks */ = {isa = PBXBuildFile; fileRef = DC6D623E1AE1F55A009DDF2F /* libcapstone.a */; };
		DCCD51FF1AEDBAB700AAF640 /* x86_tests.S in Sources */ = {isa = PBXBuildFile; fileRef = DCCD51FD1AEDBAB700AAF640 /* x86_tests.S */; settings = {COMPILER_FLAGS = "-mllvm --x86-asm-syntax=intel"; }; };
		DCD8B1831BAE1A3F00968A83 /* flat_binary.cpp in Sources */ = {isa = PBXBuildFile; fileRef = DCD8B1811BAE1A3F00968A83 /* flat_binary.cpp */; };
		DCD8BF3E1B2B6E6100E2EA3C /* pass_targetinfo.cpp in Sources */ = {isa = PBXBuildFile; fileRef = DCD8BF3C1B2B6E6100E2EA3C /* pass_targetinfo.cpp */; };
		DCE5F6511B46CA0B000906F5 /* grapher.cpp in Sources */ = {isa = PBXBuildFile; fileRef = DCE5F64F1B46CA0B000906F5 /* grapher.cpp */; };
		DCE5F6541B4733F5000906F5 /* nodes.cpp in Sources */ = {isa = PBXBuildFile; fileRef = DCE5F6521B4733F5000906F5 /* nodes.cpp */; };
		DCE5F6901B4C3998000906F5 /* pass_seseloop.cpp in Sources */ = {isa = PBXBuildFile; fileRef = DCE5F6561B48F62F000906F5 /* pass_seseloop.cpp */; };
		DCFB0B4F1B82D05800DBF97F /* pass_removeundef.cpp in Sources */ = {isa = PBXBuildFile; fileRef = DCFB0B4D1B82D05800DBF97F /* pass_removeundef.cpp */; };
		DCFB0B521B82D6D900DBF97F /* pass_simplifyexpressions.cpp in Sources */ = {isa = PBXBuildFile; fileRef = DCFB0B501B82D6D900DBF97F /* pass_simplifyexpressions.cpp */; };
		DCFC8F4B1B30A00D00D3DFFF /* pass_backend.cpp in Sources */ = {isa = PBXBuildFile; fileRef = DCFC8F491B30A00D00D3DFFF /* pass_backend.cpp */; };
/* End PBXBuildFile section */

/* Begin PBXCopyFilesBuildPhase section */
		DCAFCA2D1AD6F2100095E89E /* CopyFiles */ = {
			isa = PBXCopyFilesBuildPhase;
			buildActionMask = 2147483647;
			dstPath = /usr/share/man/man1/;
			dstSubfolderSpec = 0;
			files = (
			);
			runOnlyForDeploymentPostprocessing = 1;
		};
		DCCD51EF1AEC45B300AAF640 /* CopyFiles */ = {
			isa = PBXCopyFilesBuildPhase;
			buildActionMask = 2147483647;
			dstPath = /usr/share/man/man1/;
			dstSubfolderSpec = 0;
			files = (
			);
			runOnlyForDeploymentPostprocessing = 1;
		};
/* End PBXCopyFilesBuildPhase section */

/* Begin PBXFileReference section */
		DC01EF5B1B7A500D0077A356 /* pass_propagatevalues.cpp */ = {isa = PBXFileReference; fileEncoding = 4; lastKnownFileType = sourcecode.cpp.cpp; path = pass_propagatevalues.cpp; sourceTree = "<group>"; };
		DC01EF5C1B7A500D0077A356 /* pass_propagatevalues.h */ = {isa = PBXFileReference; fileEncoding = 4; lastKnownFileType = sourcecode.c.h; path = pass_propagatevalues.h; sourceTree = "<group>"; };
		DC01EF5E1B7BA13D0077A356 /* visitor.cpp */ = {isa = PBXFileReference; fileEncoding = 4; lastKnownFileType = sourcecode.cpp.cpp; path = visitor.cpp; sourceTree = "<group>"; };
		DC01EF5F1B7BA13D0077A356 /* visitor.h */ = {isa = PBXFileReference; fileEncoding = 4; lastKnownFileType = sourcecode.c.h; path = visitor.h; sourceTree = "<group>"; };
		DC01EF691B7BBFF80077A356 /* print.cpp */ = {isa = PBXFileReference; fileEncoding = 4; lastKnownFileType = sourcecode.cpp.cpp; path = print.cpp; sourceTree = "<group>"; };
		DC01EF6A1B7BBFF80077A356 /* print.h */ = {isa = PBXFileReference; fileEncoding = 4; lastKnownFileType = sourcecode.c.h; path = print.h; sourceTree = "<group>"; };
		DC01EF6D1B7BE2EA0077A356 /* not_null.h */ = {isa = PBXFileReference; fileEncoding = 4; lastKnownFileType = sourcecode.c.h; path = not_null.h; sourceTree = "<group>"; };
		DC01EF6E1B7BE9080077A356 /* clone.cpp */ = {isa = PBXFileReference; fileEncoding = 4; lastKnownFileType = sourcecode.cpp.cpp; path = clone.cpp; sourceTree = "<group>"; };
		DC01EF6F1B7BE9080077A356 /* clone.h */ = {isa = PBXFileReference; fileEncoding = 4; lastKnownFileType = sourcecode.c.h; path = clone.h; sourceTree = "<group>"; };
		DC13DAA81B28C19D008115A7 /* pass_argrec.cpp */ = {isa = PBXFileReference; fileEncoding = 4; lastKnownFileType = sourcecode.cpp.cpp; path = pass_argrec.cpp; sourceTree = "<group>"; };
		DC1516F11B175B73009DE513 /* llvm_warnings.h */ = {isa = PBXFileReference; lastKnownFileType = sourcecode.c.h; path = llvm_warnings.h; sourceTree = "<group>"; };
		DC1516F31B18AE2B009DE513 /* symbolic_expr.h */ = {isa = PBXFileReference; fileEncoding = 4; lastKnownFileType = sourcecode.c.h; path = symbolic_expr.h; sourceTree = "<group>"; };
		DC1517211B190096009DE513 /* symbolic_expr.cpp */ = {isa = PBXFileReference; fileEncoding = 4; lastKnownFileType = sourcecode.cpp.cpp; path = symbolic_expr.cpp; sourceTree = "<group>"; };
		DC22FADC1BAC4E3D00050502 /* pass_signext.cpp */ = {isa = PBXFileReference; fileEncoding = 4; lastKnownFileType = sourcecode.cpp.cpp; path = pass_signext.cpp; sourceTree = "<group>"; };
		DC3A28E71AF7C5D400FC9913 /* x86_register_map.cpp */ = {isa = PBXFileReference; fileEncoding = 4; lastKnownFileType = sourcecode.cpp.cpp; path = x86_register_map.cpp; sourceTree = "<group>"; };
		DC3A28E81AF7C5D400FC9913 /* x86_register_map.h */ = {isa = PBXFileReference; fileEncoding = 4; lastKnownFileType = sourcecode.c.h; path = x86_register_map.h; sourceTree = "<group>"; };
		DC3C5BAA1B5D409600D0B314 /* function.cpp */ = {isa = PBXFileReference; fileEncoding = 4; lastKnownFileType = sourcecode.cpp.cpp; path = function.cpp; sourceTree = "<group>"; };
		DC3C5BAB1B5D409600D0B314 /* function.h */ = {isa = PBXFileReference; fileEncoding = 4; lastKnownFileType = sourcecode.c.h; path = function.h; sourceTree = "<group>"; };
		DC3C5BB61B5EB73C00D0B314 /* executable.cpp */ = {isa = PBXFileReference; fileEncoding = 4; lastKnownFileType = sourcecode.cpp.cpp; path = executable.cpp; sourceTree = "<group>"; };
		DC3C5BB71B5EB73C00D0B314 /* executable.h */ = {isa = PBXFileReference; fileEncoding = 4; lastKnownFileType = sourcecode.c.h; path = executable.h; sourceTree = "<group>"; };
		DC3C5BB91B5EBB5800D0B314 /* elf_executable.h */ = {isa = PBXFileReference; lastKnownFileType = sourcecode.c.h; path = elf_executable.h; sourceTree = "<group>"; };
		DC425D641B988EDD003CE5D8 /* elf_executable.cpp */ = {isa = PBXFileReference; fileEncoding = 4; lastKnownFileType = sourcecode.cpp.cpp; path = elf_executable.cpp; sourceTree = "<group>"; };
		DC67E7691B9F58C600BC5556 /* libLLVMAnalysis.a */ = {isa = PBXFileReference; lastKnownFileType = archive.ar; name = libLLVMAnalysis.a; path = "../OpenSource/llvm-3.7.src-build/Debug+Asserts/lib/libLLVMAnalysis.a"; sourceTree = "<group>"; };
		DC67E76A1B9F58C600BC5556 /* libLLVMCodeGen.a */ = {isa = PBXFileReference; lastKnownFileType = archive.ar; name = libLLVMCodeGen.a; path = "../OpenSource/llvm-3.7.src-build/Debug+Asserts/lib/libLLVMCodeGen.a"; sourceTree = "<group>"; };
		DC67E76B1B9F58C600BC5556 /* libLLVMCore.a */ = {isa = PBXFileReference; lastKnownFileType = archive.ar; name = libLLVMCore.a; path = "../OpenSource/llvm-3.7.src-build/Debug+Asserts/lib/libLLVMCore.a"; sourceTree = "<group>"; };
		DC67E76C1B9F58C700BC5556 /* libLLVMInstCombine.a */ = {isa = PBXFileReference; lastKnownFileType = archive.ar; name = libLLVMInstCombine.a; path = "../OpenSource/llvm-3.7.src-build/Debug+Asserts/lib/libLLVMInstCombine.a"; sourceTree = "<group>"; };
		DC67E76D1B9F58C700BC5556 /* libLLVMipa.a */ = {isa = PBXFileReference; lastKnownFileType = archive.ar; name = libLLVMipa.a; path = "../OpenSource/llvm-3.7.src-build/Debug+Asserts/lib/libLLVMipa.a"; sourceTree = "<group>"; };
		DC67E76E1B9F58C700BC5556 /* libLLVMipo.a */ = {isa = PBXFileReference; lastKnownFileType = archive.ar; name = libLLVMipo.a; path = "../OpenSource/llvm-3.7.src-build/Debug+Asserts/lib/libLLVMipo.a"; sourceTree = "<group>"; };
		DC67E76F1B9F58C700BC5556 /* libLLVMPasses.a */ = {isa = PBXFileReference; lastKnownFileType = archive.ar; name = libLLVMPasses.a; path = "../OpenSource/llvm-3.7.src-build/Debug+Asserts/lib/libLLVMPasses.a"; sourceTree = "<group>"; };
		DC67E7701B9F58C700BC5556 /* libLLVMProfileData.a */ = {isa = PBXFileReference; lastKnownFileType = archive.ar; name = libLLVMProfileData.a; path = "../OpenSource/llvm-3.7.src-build/Debug+Asserts/lib/libLLVMProfileData.a"; sourceTree = "<group>"; };
		DC67E7711B9F58C700BC5556 /* libLLVMScalarOpts.a */ = {isa = PBXFileReference; lastKnownFileType = archive.ar; name = libLLVMScalarOpts.a; path = "../OpenSource/llvm-3.7.src-build/Debug+Asserts/lib/libLLVMScalarOpts.a"; sourceTree = "<group>"; };
		DC67E7731B9F58C700BC5556 /* libLLVMSupport.a */ = {isa = PBXFileReference; lastKnownFileType = archive.ar; name = libLLVMSupport.a; path = "../OpenSource/llvm-3.7.src-build/Debug+Asserts/lib/libLLVMSupport.a"; sourceTree = "<group>"; };
		DC67E7741B9F58C700BC5556 /* libLLVMTransformUtils.a */ = {isa = PBXFileReference; lastKnownFileType = archive.ar; name = libLLVMTransformUtils.a; path = "../OpenSource/llvm-3.7.src-build/Debug+Asserts/lib/libLLVMTransformUtils.a"; sourceTree = "<group>"; };
		DC67E7751B9F58C700BC5556 /* libLLVMVectorize.a */ = {isa = PBXFileReference; lastKnownFileType = archive.ar; name = libLLVMVectorize.a; path = "../OpenSource/llvm-3.7.src-build/Debug+Asserts/lib/libLLVMVectorize.a"; sourceTree = "<group>"; };
		DC67E7841B9F6A6200BC5556 /* libLLVMBitReader.a */ = {isa = PBXFileReference; lastKnownFileType = archive.ar; name = libLLVMBitReader.a; path = "../OpenSource/llvm-3.7.src-build/Debug+Asserts/lib/libLLVMBitReader.a"; sourceTree = "<group>"; };
		DC67E7851B9F6A6200BC5556 /* libLLVMInstrumentation.a */ = {isa = PBXFileReference; lastKnownFileType = archive.ar; name = libLLVMInstrumentation.a; path = "../OpenSource/llvm-3.7.src-build/Debug+Asserts/lib/libLLVMInstrumentation.a"; sourceTree = "<group>"; };
		DC67E7861B9F6A6200BC5556 /* libLLVMMC.a */ = {isa = PBXFileReference; lastKnownFileType = archive.ar; name = libLLVMMC.a; path = "../OpenSource/llvm-3.7.src-build/Debug+Asserts/lib/libLLVMMC.a"; sourceTree = "<group>"; };
		DC67E7871B9F6A6200BC5556 /* libLLVMMCParser.a */ = {isa = PBXFileReference; lastKnownFileType = archive.ar; name = libLLVMMCParser.a; path = "../OpenSource/llvm-3.7.src-build/Debug+Asserts/lib/libLLVMMCParser.a"; sourceTree = "<group>"; };
		DC67E7881B9F6A6200BC5556 /* libLLVMObject.a */ = {isa = PBXFileReference; lastKnownFileType = archive.ar; name = libLLVMObject.a; path = "../OpenSource/llvm-3.7.src-build/Debug+Asserts/lib/libLLVMObject.a"; sourceTree = "<group>"; };
		DC67E7891B9F6A6200BC5556 /* libLLVMTarget.a */ = {isa = PBXFileReference; lastKnownFileType = archive.ar; name = libLLVMTarget.a; path = "../OpenSource/llvm-3.7.src-build/Debug+Asserts/lib/libLLVMTarget.a"; sourceTree = "<group>"; };
		DC6D622F1AE1EDAA009DDF2F /* x86.cpp */ = {isa = PBXFileReference; fileEncoding = 4; lastKnownFileType = sourcecode.cpp.cpp; path = x86.cpp; sourceTree = "<group>"; };
		DC6D62301AE1EDAA009DDF2F /* x86.h */ = {isa = PBXFileReference; fileEncoding = 4; lastKnownFileType = sourcecode.c.h; path = x86.h; sourceTree = "<group>"; };
		DC6D623C1AE1EE05009DDF2F /* libncurses.dylib */ = {isa = PBXFileReference; lastKnownFileType = "compiled.mach-o.dylib"; name = libncurses.dylib; path = usr/lib/libncurses.dylib; sourceTree = SDKROOT; };
		DC6D623E1AE1F55A009DDF2F /* libcapstone.a */ = {isa = PBXFileReference; lastKnownFileType = archive.ar; name = libcapstone.a; path = "../../Library/Developer/Xcode/DerivedData/ReverseKit-cqoklmuymkathpgdrifqtelkxhrr/Build/Products/Debug/libcapstone.a"; sourceTree = "<group>"; };
		DC6D62401AE1F591009DDF2F /* main.cpp */ = {isa = PBXFileReference; fileEncoding = 4; lastKnownFileType = sourcecode.cpp.cpp; path = main.cpp; sourceTree = "<group>"; };
		DC6D62421AE1F61E009DDF2F /* x86_defs.h */ = {isa = PBXFileReference; lastKnownFileType = sourcecode.c.h; path = x86_defs.h; sourceTree = "<group>"; };
		DC778C7A1BDADF1F00C5A4FD /* pass_conditions.cpp */ = {isa = PBXFileReference; fileEncoding = 4; lastKnownFileType = sourcecode.cpp.cpp; path = pass_conditions.cpp; sourceTree = "<group>"; };
		DC7E04EF1B9B298C003C8D10 /* MemorySSA.h */ = {isa = PBXFileReference; lastKnownFileType = sourcecode.c.h; path = MemorySSA.h; sourceTree = "<group>"; };
		DC7E04F01B9B299E003C8D10 /* MemorySSA.cpp */ = {isa = PBXFileReference; fileEncoding = 4; lastKnownFileType = sourcecode.cpp.cpp; path = MemorySSA.cpp; sourceTree = "<group>"; };
		DC89D8551ACDB2A00001C92D /* x86_emulator.cpp */ = {isa = PBXFileReference; fileEncoding = 4; lastKnownFileType = sourcecode.cpp.cpp; path = x86_emulator.cpp; sourceTree = "<group>"; };
		DC89D8561ACDB2A00001C92D /* x86_emulator.h */ = {isa = PBXFileReference; fileEncoding = 4; lastKnownFileType = sourcecode.c.h; path = x86_emulator.h; sourceTree = "<group>"; };
		DC95C7B71BB444CD005289E5 /* errors.cpp */ = {isa = PBXFileReference; fileEncoding = 4; lastKnownFileType = sourcecode.cpp.cpp; path = errors.cpp; sourceTree = "<group>"; };
		DC95C7B81BB444CD005289E5 /* errors.h */ = {isa = PBXFileReference; fileEncoding = 4; lastKnownFileType = sourcecode.c.h; path = errors.h; sourceTree = "<group>"; };
		DC95C7BC1BB4E006005289E5 /* Python.framework */ = {isa = PBXFileReference; lastKnownFileType = wrapper.framework; name = Python.framework; path = System/Library/Frameworks/Python.framework; sourceTree = SDKROOT; };
		DC95C7BE1BB4E021005289E5 /* pass_python.cpp */ = {isa = PBXFileReference; fileEncoding = 4; lastKnownFileType = sourcecode.cpp.cpp; path = pass_python.cpp; sourceTree = "<group>"; };
		DC95C7BF1BB4E021005289E5 /* pass_python.h */ = {isa = PBXFileReference; fileEncoding = 4; lastKnownFileType = sourcecode.c.h; path = pass_python.h; sourceTree = "<group>"; };
		DC95C7C21BB61F63005289E5 /* bindings.cpp */ = {isa = PBXFileReference; fileEncoding = 4; lastKnownFileType = sourcecode.cpp.cpp; path = bindings.cpp; sourceTree = "<group>"; };
		DC95C7C41BB62B8C005289E5 /* bindings.h */ = {isa = PBXFileReference; lastKnownFileType = sourcecode.c.h; path = bindings.h; sourceTree = "<group>"; };
		DC95C7C51BB86D4C005289E5 /* call_conv.cpp */ = {isa = PBXFileReference; fileEncoding = 4; lastKnownFileType = sourcecode.cpp.cpp; path = call_conv.cpp; sourceTree = "<group>"; };
		DC95C7C61BB86D4C005289E5 /* call_conv.h */ = {isa = PBXFileReference; fileEncoding = 4; lastKnownFileType = sourcecode.c.h; path = call_conv.h; sourceTree = "<group>"; };
		DC95C7CC1BB8981C005289E5 /* x86_64_systemv.cpp */ = {isa = PBXFileReference; fileEncoding = 4; lastKnownFileType = sourcecode.cpp.cpp; path = x86_64_systemv.cpp; sourceTree = "<group>"; };
		DC95C7CD1BB8981C005289E5 /* x86_64_systemv.h */ = {isa = PBXFileReference; fileEncoding = 4; lastKnownFileType = sourcecode.c.h; path = x86_64_systemv.h; sourceTree = "<group>"; };
		DC95C7CF1BB9F969005289E5 /* params_registry.cpp */ = {isa = PBXFileReference; fileEncoding = 4; lastKnownFileType = sourcecode.cpp.cpp; path = params_registry.cpp; sourceTree = "<group>"; };
		DC95C7D01BB9F969005289E5 /* params_registry.h */ = {isa = PBXFileReference; fileEncoding = 4; lastKnownFileType = sourcecode.c.h; path = params_registry.h; sourceTree = "<group>"; };
		DC98657F1BB06BE8005AA3D9 /* command_line.cpp */ = {isa = PBXFileReference; fileEncoding = 4; lastKnownFileType = sourcecode.cpp.cpp; path = command_line.cpp; sourceTree = "<group>"; };
		DC9865801BB06BE8005AA3D9 /* command_line.h */ = {isa = PBXFileReference; fileEncoding = 4; lastKnownFileType = sourcecode.c.h; path = command_line.h; sourceTree = "<group>"; };
		DC9865821BB08A71005AA3D9 /* executable_errors.cpp */ = {isa = PBXFileReference; fileEncoding = 4; lastKnownFileType = sourcecode.cpp.cpp; path = executable_errors.cpp; sourceTree = "<group>"; };
		DC9865831BB08A71005AA3D9 /* executable_errors.h */ = {isa = PBXFileReference; fileEncoding = 4; lastKnownFileType = sourcecode.c.h; path = executable_errors.h; sourceTree = "<group>"; };
		DCAFBF9D1AE5607200B8C4BC /* result_function.cpp */ = {isa = PBXFileReference; fileEncoding = 4; lastKnownFileType = sourcecode.cpp.cpp; path = result_function.cpp; sourceTree = "<group>"; };
		DCAFBF9E1AE5607200B8C4BC /* result_function.h */ = {isa = PBXFileReference; fileEncoding = 4; lastKnownFileType = sourcecode.c.h; path = result_function.h; sourceTree = "<group>"; };
		DCAFBFA31AE5B9EB00B8C4BC /* capstone_wrapper.cpp */ = {isa = PBXFileReference; fileEncoding = 4; lastKnownFileType = sourcecode.cpp.cpp; path = capstone_wrapper.cpp; sourceTree = "<group>"; };
		DCAFBFA41AE5B9EB00B8C4BC /* capstone_wrapper.h */ = {isa = PBXFileReference; fileEncoding = 4; lastKnownFileType = sourcecode.c.h; path = capstone_wrapper.h; sourceTree = "<group>"; };
		DCAFBFA61AE5E39F00B8C4BC /* translation_context.cpp */ = {isa = PBXFileReference; fileEncoding = 4; lastKnownFileType = sourcecode.cpp.cpp; path = translation_context.cpp; sourceTree = "<group>"; };
		DCAFBFA71AE5E39F00B8C4BC /* translation_context.h */ = {isa = PBXFileReference; fileEncoding = 4; lastKnownFileType = sourcecode.c.h; path = translation_context.h; sourceTree = "<group>"; };
		DCAFBFBC1AE6E3BD00B8C4BC /* pass_asaa.cpp */ = {isa = PBXFileReference; fileEncoding = 4; lastKnownFileType = sourcecode.cpp.cpp; path = pass_asaa.cpp; sourceTree = "<group>"; };
		DCAFBFBD1AE6E3BD00B8C4BC /* passes.h */ = {isa = PBXFileReference; fileEncoding = 4; lastKnownFileType = sourcecode.c.h; path = passes.h; sourceTree = "<group>"; };
		DCAFCA2F1AD6F2100095E89E /* fcd */ = {isa = PBXFileReference; explicitFileType = "compiled.mach-o.executable"; includeInIndex = 0; path = fcd; sourceTree = BUILT_PRODUCTS_DIR; };
		DCB25D771B2FAD37000E4416 /* pass_regptrpromotion.cpp */ = {isa = PBXFileReference; fileEncoding = 4; lastKnownFileType = sourcecode.cpp.cpp; path = pass_regptrpromotion.cpp; sourceTree = "<group>"; };
		DCB6E01C1BE6AF8F00CE3D5B /* anyarch_anycc.cpp */ = {isa = PBXFileReference; fileEncoding = 4; lastKnownFileType = sourcecode.cpp.cpp; path = anyarch_anycc.cpp; sourceTree = "<group>"; };
		DCB6E01D1BE6AF8F00CE3D5B /* anyarch_anycc.h */ = {isa = PBXFileReference; fileEncoding = 4; lastKnownFileType = sourcecode.c.h; path = anyarch_anycc.h; sourceTree = "<group>"; };
		DCB6E0221BE7DB5900CE3D5B /* cc_common.cpp */ = {isa = PBXFileReference; fileEncoding = 4; lastKnownFileType = sourcecode.cpp.cpp; path = cc_common.cpp; sourceTree = "<group>"; };
		DCB6E0231BE7DB5900CE3D5B /* cc_common.h */ = {isa = PBXFileReference; fileEncoding = 4; lastKnownFileType = sourcecode.c.h; path = cc_common.h; sourceTree = "<group>"; };
		DCB6E0251BE7DEFE00CE3D5B /* anyarch_interactive.cpp */ = {isa = PBXFileReference; fileEncoding = 4; lastKnownFileType = sourcecode.cpp.cpp; path = anyarch_interactive.cpp; sourceTree = "<group>"; };
		DCB6E0261BE7DEFE00CE3D5B /* anyarch_interactive.h */ = {isa = PBXFileReference; fileEncoding = 4; lastKnownFileType = sourcecode.c.h; path = anyarch_interactive.h; sourceTree = "<group>"; };
		DCB6E0281BE81A2200CE3D5B /* anyarch_lib.cpp */ = {isa = PBXFileReference; fileEncoding = 4; lastKnownFileType = sourcecode.cpp.cpp; path = anyarch_lib.cpp; sourceTree = "<group>"; };
		DCB6E0291BE81A2200CE3D5B /* anyarch_lib.h */ = {isa = PBXFileReference; fileEncoding = 4; lastKnownFileType = sourcecode.c.h; path = anyarch_lib.h; sourceTree = "<group>"; };
		DCB6E02B1BE825DF00CE3D5B /* main.h */ = {isa = PBXFileReference; lastKnownFileType = sourcecode.c.h; path = main.h; sourceTree = "<group>"; };
		DCB6E02C1BE9303000CE3D5B /* pass_executable.cpp */ = {isa = PBXFileReference; fileEncoding = 4; lastKnownFileType = sourcecode.cpp.cpp; path = pass_executable.cpp; sourceTree = "<group>"; };
		DCB6E02D1BE9303000CE3D5B /* pass_executable.h */ = {isa = PBXFileReference; fileEncoding = 4; lastKnownFileType = sourcecode.c.h; path = pass_executable.h; sourceTree = "<group>"; };
		DCB6E02F1BE9384500CE3D5B /* pass_modulethinner.cpp */ = {isa = PBXFileReference; fileEncoding = 4; lastKnownFileType = sourcecode.cpp.cpp; path = pass_modulethinner.cpp; sourceTree = "<group>"; };
		DCC12DAE1B41AFC300926C74 /* dumb_allocator.h */ = {isa = PBXFileReference; fileEncoding = 4; lastKnownFileType = sourcecode.c.h; path = dumb_allocator.h; sourceTree = "<group>"; };
		DCCA43201B7950150012560E /* pass.h */ = {isa = PBXFileReference; fileEncoding = 4; lastKnownFileType = sourcecode.c.h; path = pass.h; sourceTree = "<group>"; };
		DCCA43231B797E900012560E /* pass_flatten.cpp */ = {isa = PBXFileReference; fileEncoding = 4; lastKnownFileType = sourcecode.cpp.cpp; path = pass_flatten.cpp; sourceTree = "<group>"; };
		DCCA43241B797E900012560E /* pass_flatten.h */ = {isa = PBXFileReference; fileEncoding = 4; lastKnownFileType = sourcecode.c.h; path = pass_flatten.h; sourceTree = "<group>"; };
		DCCA43261B7982660012560E /* ast_passes.h */ = {isa = PBXFileReference; lastKnownFileType = sourcecode.c.h; path = ast_passes.h; sourceTree = "<group>"; };
		DCCA43271B7984930012560E /* pass_branchcombine.cpp */ = {isa = PBXFileReference; fileEncoding = 4; lastKnownFileType = sourcecode.cpp.cpp; path = pass_branchcombine.cpp; sourceTree = "<group>"; };
		DCCA43281B7984930012560E /* pass_branchcombine.h */ = {isa = PBXFileReference; fileEncoding = 4; lastKnownFileType = sourcecode.c.h; path = pass_branchcombine.h; sourceTree = "<group>"; };
		DCCA432A1B7991520012560E /* pass.cpp */ = {isa = PBXFileReference; fileEncoding = 4; lastKnownFileType = sourcecode.cpp.cpp; path = pass.cpp; sourceTree = "<group>"; };
		DCCA432C1B79AD740012560E /* pass_variablereferences.cpp */ = {isa = PBXFileReference; fileEncoding = 4; lastKnownFileType = sourcecode.cpp.cpp; path = pass_variablereferences.cpp; sourceTree = "<group>"; };
		DCCA432D1B79AD740012560E /* pass_variablereferences.h */ = {isa = PBXFileReference; fileEncoding = 4; lastKnownFileType = sourcecode.c.h; path = pass_variablereferences.h; sourceTree = "<group>"; };
		DCCD51F11AEC45B300AAF640 /* x86_emu_tests */ = {isa = PBXFileReference; explicitFileType = "compiled.mach-o.executable"; includeInIndex = 0; path = x86_emu_tests; sourceTree = BUILT_PRODUCTS_DIR; };
		DCCD51F31AEC45B300AAF640 /* main.cpp */ = {isa = PBXFileReference; lastKnownFileType = sourcecode.cpp.cpp; path = main.cpp; sourceTree = "<group>"; };
		DCCD51F91AEC45DC00AAF640 /* x86_intrin_impl.cpp */ = {isa = PBXFileReference; fileEncoding = 4; lastKnownFileType = sourcecode.cpp.cpp; path = x86_intrin_impl.cpp; sourceTree = "<group>"; };
		DCCD51FD1AEDBAB700AAF640 /* x86_tests.S */ = {isa = PBXFileReference; fileEncoding = 4; indentWidth = 4; lastKnownFileType = sourcecode.asm; path = x86_tests.S; sourceTree = "<group>"; tabWidth = 4; usesTabs = 1; };
		DCCD51FE1AEDBAB700AAF640 /* x86_tests.h */ = {isa = PBXFileReference; fileEncoding = 4; lastKnownFileType = sourcecode.c.h; path = x86_tests.h; sourceTree = "<group>"; };
		DCD8B1811BAE1A3F00968A83 /* flat_binary.cpp */ = {isa = PBXFileReference; fileEncoding = 4; lastKnownFileType = sourcecode.cpp.cpp; path = flat_binary.cpp; sourceTree = "<group>"; };
		DCD8B1821BAE1A3F00968A83 /* flat_binary.h */ = {isa = PBXFileReference; fileEncoding = 4; lastKnownFileType = sourcecode.c.h; path = flat_binary.h; sourceTree = "<group>"; };
		DCD8BF3C1B2B6E6100E2EA3C /* pass_targetinfo.cpp */ = {isa = PBXFileReference; fileEncoding = 4; lastKnownFileType = sourcecode.cpp.cpp; path = pass_targetinfo.cpp; sourceTree = "<group>"; };
		DCD8BF3D1B2B6E6100E2EA3C /* pass_targetinfo.h */ = {isa = PBXFileReference; fileEncoding = 4; lastKnownFileType = sourcecode.c.h; path = pass_targetinfo.h; sourceTree = "<group>"; };
		DCE5F64F1B46CA0B000906F5 /* grapher.cpp */ = {isa = PBXFileReference; fileEncoding = 4; lastKnownFileType = sourcecode.cpp.cpp; path = grapher.cpp; sourceTree = "<group>"; };
		DCE5F6501B46CA0B000906F5 /* grapher.h */ = {isa = PBXFileReference; fileEncoding = 4; lastKnownFileType = sourcecode.c.h; path = grapher.h; sourceTree = "<group>"; };
		DCE5F6521B4733F5000906F5 /* nodes.cpp */ = {isa = PBXFileReference; fileEncoding = 4; lastKnownFileType = sourcecode.cpp.cpp; path = nodes.cpp; sourceTree = "<group>"; };
		DCE5F6531B4733F5000906F5 /* nodes.h */ = {isa = PBXFileReference; fileEncoding = 4; lastKnownFileType = sourcecode.c.h; path = nodes.h; sourceTree = "<group>"; };
		DCE5F6561B48F62F000906F5 /* pass_seseloop.cpp */ = {isa = PBXFileReference; fileEncoding = 4; lastKnownFileType = sourcecode.cpp.cpp; path = pass_seseloop.cpp; sourceTree = "<group>"; };
		DCFB0B4D1B82D05800DBF97F /* pass_removeundef.cpp */ = {isa = PBXFileReference; fileEncoding = 4; lastKnownFileType = sourcecode.cpp.cpp; path = pass_removeundef.cpp; sourceTree = "<group>"; };
		DCFB0B4E1B82D05800DBF97F /* pass_removeundef.h */ = {isa = PBXFileReference; fileEncoding = 4; lastKnownFileType = sourcecode.c.h; path = pass_removeundef.h; sourceTree = "<group>"; };
		DCFB0B501B82D6D900DBF97F /* pass_simplifyexpressions.cpp */ = {isa = PBXFileReference; fileEncoding = 4; lastKnownFileType = sourcecode.cpp.cpp; path = pass_simplifyexpressions.cpp; sourceTree = "<group>"; };
		DCFB0B511B82D6D900DBF97F /* pass_simplifyexpressions.h */ = {isa = PBXFileReference; fileEncoding = 4; lastKnownFileType = sourcecode.c.h; path = pass_simplifyexpressions.h; sourceTree = "<group>"; };
		DCFC8F491B30A00D00D3DFFF /* pass_backend.cpp */ = {isa = PBXFileReference; fileEncoding = 4; lastKnownFileType = sourcecode.cpp.cpp; path = pass_backend.cpp; sourceTree = "<group>"; };
		DCFC8F4A1B30A00D00D3DFFF /* pass_backend.h */ = {isa = PBXFileReference; fileEncoding = 4; lastKnownFileType = sourcecode.c.h; path = pass_backend.h; sourceTree = "<group>"; };
/* End PBXFileReference section */

/* Begin PBXFrameworksBuildPhase section */
		DCAFCA2C1AD6F2100095E89E /* Frameworks */ = {
			isa = PBXFrameworksBuildPhase;
			buildActionMask = 2147483647;
			files = (
				DC95C7BD1BB4E006005289E5 /* Python.framework in Frameworks */,
				DC67E78A1B9F6A6200BC5556 /* libLLVMBitReader.a in Frameworks */,
				DC67E78B1B9F6A6200BC5556 /* libLLVMInstrumentation.a in Frameworks */,
				DC67E78C1B9F6A6200BC5556 /* libLLVMMC.a in Frameworks */,
				DC67E78D1B9F6A6200BC5556 /* libLLVMMCParser.a in Frameworks */,
				DC67E78E1B9F6A6200BC5556 /* libLLVMObject.a in Frameworks */,
				DC67E78F1B9F6A6200BC5556 /* libLLVMTarget.a in Frameworks */,
				DC67E7761B9F58C700BC5556 /* libLLVMAnalysis.a in Frameworks */,
				DC67E7771B9F58C700BC5556 /* libLLVMCodeGen.a in Frameworks */,
				DC67E7781B9F58C700BC5556 /* libLLVMCore.a in Frameworks */,
				DC67E7791B9F58C700BC5556 /* libLLVMInstCombine.a in Frameworks */,
				DC67E77A1B9F58C700BC5556 /* libLLVMipa.a in Frameworks */,
				DC67E77B1B9F58C700BC5556 /* libLLVMipo.a in Frameworks */,
				DC67E77C1B9F58C700BC5556 /* libLLVMPasses.a in Frameworks */,
				DC67E77D1B9F58C700BC5556 /* libLLVMProfileData.a in Frameworks */,
				DC67E77E1B9F58C700BC5556 /* libLLVMScalarOpts.a in Frameworks */,
				DC67E7801B9F58C700BC5556 /* libLLVMSupport.a in Frameworks */,
				DC67E7811B9F58C700BC5556 /* libLLVMTransformUtils.a in Frameworks */,
				DC67E7821B9F58C700BC5556 /* libLLVMVectorize.a in Frameworks */,
				DC6D623F1AE1F55A009DDF2F /* libcapstone.a in Frameworks */,
				DC6D623D1AE1EE05009DDF2F /* libncurses.dylib in Frameworks */,
			);
			runOnlyForDeploymentPostprocessing = 0;
		};
		DCCD51EE1AEC45B300AAF640 /* Frameworks */ = {
			isa = PBXFrameworksBuildPhase;
			buildActionMask = 2147483647;
			files = (
				DCCD51FC1AEC4FF100AAF640 /* libcapstone.a in Frameworks */,
			);
			runOnlyForDeploymentPostprocessing = 0;
		};
/* End PBXFrameworksBuildPhase section */

/* Begin PBXGroup section */
		DC01EF621B7BA9DA0077A356 /* Visitors */ = {
			isa = PBXGroup;
			children = (
				DC01EF6E1B7BE9080077A356 /* clone.cpp */,
				DC01EF6F1B7BE9080077A356 /* clone.h */,
				DC01EF691B7BBFF80077A356 /* print.cpp */,
				DC01EF6A1B7BBFF80077A356 /* print.h */,
				DC01EF5E1B7BA13D0077A356 /* visitor.cpp */,
				DC01EF5F1B7BA13D0077A356 /* visitor.h */,
			);
			name = Visitors;
			sourceTree = "<group>";
		};
		DC325D8C1B73D30E0039C5C1 /* AST */ = {
			isa = PBXGroup;
			children = (
				DC3C5BAA1B5D409600D0B314 /* function.cpp */,
				DC3C5BAB1B5D409600D0B314 /* function.h */,
				DCE5F64F1B46CA0B000906F5 /* grapher.cpp */,
				DCE5F6501B46CA0B000906F5 /* grapher.h */,
				DCE5F6521B4733F5000906F5 /* nodes.cpp */,
				DCE5F6531B4733F5000906F5 /* nodes.h */,
				DCFC8F491B30A00D00D3DFFF /* pass_backend.cpp */,
				DCFC8F4A1B30A00D00D3DFFF /* pass_backend.h */,
				DCCA43221B797E760012560E /* Passes */,
				DC01EF621B7BA9DA0077A356 /* Visitors */,
			);
			name = AST;
			path = ast;
			sourceTree = "<group>";
		};
		DC325D8D1B73D3180039C5C1 /* x86 */ = {
			isa = PBXGroup;
			children = (
				DC6D62421AE1F61E009DDF2F /* x86_defs.h */,
				DC89D8551ACDB2A00001C92D /* x86_emulator.cpp */,
				DC89D8561ACDB2A00001C92D /* x86_emulator.h */,
				DC3A28E71AF7C5D400FC9913 /* x86_register_map.cpp */,
				DC3A28E81AF7C5D400FC9913 /* x86_register_map.h */,
				DC6D622F1AE1EDAA009DDF2F /* x86.cpp */,
				DC6D62301AE1EDAA009DDF2F /* x86.h */,
			);
			path = x86;
			sourceTree = "<group>";
		};
		DC3C5BB51B5EB72200D0B314 /* Executable Parsing */ = {
			isa = PBXGroup;
			children = (
				DC3C5BB61B5EB73C00D0B314 /* executable.cpp */,
				DC3C5BB71B5EB73C00D0B314 /* executable.h */,
				DC9865821BB08A71005AA3D9 /* executable_errors.cpp */,
				DC9865831BB08A71005AA3D9 /* executable_errors.h */,
				DC3C5BB91B5EBB5800D0B314 /* elf_executable.h */,
				DC425D641B988EDD003CE5D8 /* elf_executable.cpp */,
				DCD8B1811BAE1A3F00968A83 /* flat_binary.cpp */,
				DCD8B1821BAE1A3F00968A83 /* flat_binary.h */,
			);
			name = "Executable Parsing";
			path = executables;
			sourceTree = "<group>";
		};
		DC67E7831B9F58DB00BC5556 /* LLVM */ = {
			isa = PBXGroup;
			children = (
				DC67E7841B9F6A6200BC5556 /* libLLVMBitReader.a */,
				DC67E7851B9F6A6200BC5556 /* libLLVMInstrumentation.a */,
				DC67E7861B9F6A6200BC5556 /* libLLVMMC.a */,
				DC67E7871B9F6A6200BC5556 /* libLLVMMCParser.a */,
				DC67E7881B9F6A6200BC5556 /* libLLVMObject.a */,
				DC67E7891B9F6A6200BC5556 /* libLLVMTarget.a */,
				DC67E7691B9F58C600BC5556 /* libLLVMAnalysis.a */,
				DC67E76A1B9F58C600BC5556 /* libLLVMCodeGen.a */,
				DC67E76B1B9F58C600BC5556 /* libLLVMCore.a */,
				DC67E76C1B9F58C700BC5556 /* libLLVMInstCombine.a */,
				DC67E76D1B9F58C700BC5556 /* libLLVMipa.a */,
				DC67E76E1B9F58C700BC5556 /* libLLVMipo.a */,
				DC67E76F1B9F58C700BC5556 /* libLLVMPasses.a */,
				DC67E7701B9F58C700BC5556 /* libLLVMProfileData.a */,
				DC67E7711B9F58C700BC5556 /* libLLVMScalarOpts.a */,
				DC67E7731B9F58C700BC5556 /* libLLVMSupport.a */,
				DC67E7741B9F58C700BC5556 /* libLLVMTransformUtils.a */,
				DC67E7751B9F58C700BC5556 /* libLLVMVectorize.a */,
			);
			name = LLVM;
			sourceTree = "<group>";
		};
		DC6D63181AE2F61E009DDF2F /* Libs */ = {
			isa = PBXGroup;
			children = (
				DC95C7BC1BB4E006005289E5 /* Python.framework */,
				DC67E7831B9F58DB00BC5556 /* LLVM */,
				DC6D623E1AE1F55A009DDF2F /* libcapstone.a */,
				DC6D623C1AE1EE05009DDF2F /* libncurses.dylib */,
			);
			name = Libs;
			sourceTree = "<group>";
		};
		DC7E04EE1B9B28FB003C8D10 /* MemorySSA */ = {
			isa = PBXGroup;
			children = (
				DC7E04EF1B9B298C003C8D10 /* MemorySSA.h */,
				DC7E04F01B9B299E003C8D10 /* MemorySSA.cpp */,
			);
			name = MemorySSA;
			path = "llvm-gvn-rewrite";
			sourceTree = "<group>";
		};
		DC89D83D1ACDAC920001C92D = {
			isa = PBXGroup;
			children = (
				DC6D63181AE2F61E009DDF2F /* Libs */,
				DC89D8481ACDAC920001C92D /* fcd */,
				DCCD51F21AEC45B300AAF640 /* x86_emu_tests */,
				DC89D8471ACDAC920001C92D /* Products */,
			);
			sourceTree = "<group>";
		};
		DC89D8471ACDAC920001C92D /* Products */ = {
			isa = PBXGroup;
			children = (
				DCAFCA2F1AD6F2100095E89E /* fcd */,
				DCCD51F11AEC45B300AAF640 /* x86_emu_tests */,
			);
			name = Products;
			sourceTree = "<group>";
		};
		DC89D8481ACDAC920001C92D /* fcd */ = {
			isa = PBXGroup;
			children = (
				DC325D8C1B73D30E0039C5C1 /* AST */,
				DC95C7CB1BB8970E005289E5 /* Calling Conventions */,
				DC3C5BB51B5EB72200D0B314 /* Executable Parsing */,
				DC7E04EE1B9B28FB003C8D10 /* MemorySSA */,
				DC95C7C11BB4F9F3005289E5 /* Python */,
				DC325D8D1B73D3180039C5C1 /* x86 */,
				DCAFBFA31AE5B9EB00B8C4BC /* capstone_wrapper.cpp */,
				DCAFBFA41AE5B9EB00B8C4BC /* capstone_wrapper.h */,
				DC98657F1BB06BE8005AA3D9 /* command_line.cpp */,
				DC9865801BB06BE8005AA3D9 /* command_line.h */,
				DCC12DAE1B41AFC300926C74 /* dumb_allocator.h */,
				DC95C7B81BB444CD005289E5 /* errors.h */,
				DC95C7B71BB444CD005289E5 /* errors.cpp */,
				DC1516F11B175B73009DE513 /* llvm_warnings.h */,
				DC6D62401AE1F591009DDF2F /* main.cpp */,
				DCB6E02B1BE825DF00CE3D5B /* main.h */,
				DC01EF6D1B7BE2EA0077A356 /* not_null.h */,
				DC13DAA81B28C19D008115A7 /* pass_argrec.cpp */,
				DCAFBFBC1AE6E3BD00B8C4BC /* pass_asaa.cpp */,
<<<<<<< HEAD
				DCB6E02C1BE9303000CE3D5B /* pass_executable.cpp */,
				DCB6E02D1BE9303000CE3D5B /* pass_executable.h */,
				DCB6E02F1BE9384500CE3D5B /* pass_modulethinner.cpp */,
=======
				DC778C7A1BDADF1F00C5A4FD /* pass_conditions.cpp */,
				DC95C7BA1BB4B2E1005289E5 /* pass_interactive_reguse.cpp */,
				DC95C7B31BB30F96005289E5 /* pass_ipa_reguse.cpp */,
>>>>>>> 8f27466b
				DCB25D771B2FAD37000E4416 /* pass_regptrpromotion.cpp */,
				DCE5F6561B48F62F000906F5 /* pass_seseloop.cpp */,
				DC22FADC1BAC4E3D00050502 /* pass_signext.cpp */,
				DCD8BF3C1B2B6E6100E2EA3C /* pass_targetinfo.cpp */,
				DCD8BF3D1B2B6E6100E2EA3C /* pass_targetinfo.h */,
				DCAFBFBD1AE6E3BD00B8C4BC /* passes.h */,
				DCAFBF9D1AE5607200B8C4BC /* result_function.cpp */,
				DCAFBF9E1AE5607200B8C4BC /* result_function.h */,
				DC1517211B190096009DE513 /* symbolic_expr.cpp */,
				DC1516F31B18AE2B009DE513 /* symbolic_expr.h */,
				DCAFBFA61AE5E39F00B8C4BC /* translation_context.cpp */,
				DCAFBFA71AE5E39F00B8C4BC /* translation_context.h */,
			);
			path = fcd;
			sourceTree = "<group>";
		};
		DC95C7C11BB4F9F3005289E5 /* Python */ = {
			isa = PBXGroup;
			children = (
				DC95C7C21BB61F63005289E5 /* bindings.cpp */,
				DC95C7C41BB62B8C005289E5 /* bindings.h */,
				DC95C7BE1BB4E021005289E5 /* pass_python.cpp */,
				DC95C7BF1BB4E021005289E5 /* pass_python.h */,
			);
			name = Python;
			path = python;
			sourceTree = "<group>";
		};
		DC95C7CB1BB8970E005289E5 /* Calling Conventions */ = {
			isa = PBXGroup;
			children = (
				DCB6E01C1BE6AF8F00CE3D5B /* anyarch_anycc.cpp */,
				DCB6E01D1BE6AF8F00CE3D5B /* anyarch_anycc.h */,
				DCB6E0251BE7DEFE00CE3D5B /* anyarch_interactive.cpp */,
				DCB6E0261BE7DEFE00CE3D5B /* anyarch_interactive.h */,
				DCB6E0281BE81A2200CE3D5B /* anyarch_lib.cpp */,
				DCB6E0291BE81A2200CE3D5B /* anyarch_lib.h */,
				DC95C7C51BB86D4C005289E5 /* call_conv.cpp */,
				DC95C7C61BB86D4C005289E5 /* call_conv.h */,
				DCB6E0221BE7DB5900CE3D5B /* cc_common.cpp */,
				DCB6E0231BE7DB5900CE3D5B /* cc_common.h */,
				DC95C7CF1BB9F969005289E5 /* params_registry.cpp */,
				DC95C7D01BB9F969005289E5 /* params_registry.h */,
				DC95C7CC1BB8981C005289E5 /* x86_64_systemv.cpp */,
				DC95C7CD1BB8981C005289E5 /* x86_64_systemv.h */,
			);
			name = "Calling Conventions";
			path = callconv;
			sourceTree = "<group>";
		};
		DCCA43221B797E760012560E /* Passes */ = {
			isa = PBXGroup;
			children = (
				DCCA43261B7982660012560E /* ast_passes.h */,
				DCCA43201B7950150012560E /* pass.h */,
				DCCA432A1B7991520012560E /* pass.cpp */,
				DCCA43271B7984930012560E /* pass_branchcombine.cpp */,
				DCCA43281B7984930012560E /* pass_branchcombine.h */,
				DCCA43231B797E900012560E /* pass_flatten.cpp */,
				DCCA43241B797E900012560E /* pass_flatten.h */,
				DC01EF5B1B7A500D0077A356 /* pass_propagatevalues.cpp */,
				DC01EF5C1B7A500D0077A356 /* pass_propagatevalues.h */,
				DCFB0B4D1B82D05800DBF97F /* pass_removeundef.cpp */,
				DCFB0B4E1B82D05800DBF97F /* pass_removeundef.h */,
				DCFB0B501B82D6D900DBF97F /* pass_simplifyexpressions.cpp */,
				DCFB0B511B82D6D900DBF97F /* pass_simplifyexpressions.h */,
				DCCA432C1B79AD740012560E /* pass_variablereferences.cpp */,
				DCCA432D1B79AD740012560E /* pass_variablereferences.h */,
			);
			name = Passes;
			sourceTree = "<group>";
		};
		DCCD51F21AEC45B300AAF640 /* x86_emu_tests */ = {
			isa = PBXGroup;
			children = (
				DCCD51F31AEC45B300AAF640 /* main.cpp */,
				DCCD51F91AEC45DC00AAF640 /* x86_intrin_impl.cpp */,
				DCCD51FD1AEDBAB700AAF640 /* x86_tests.S */,
				DCCD51FE1AEDBAB700AAF640 /* x86_tests.h */,
			);
			path = x86_emu_tests;
			sourceTree = "<group>";
		};
/* End PBXGroup section */

/* Begin PBXNativeTarget section */
		DCAFCA2E1AD6F2100095E89E /* fcd */ = {
			isa = PBXNativeTarget;
			buildConfigurationList = DCAFCA331AD6F2110095E89E /* Build configuration list for PBXNativeTarget "fcd" */;
			buildPhases = (
				DCAFCA2B1AD6F2100095E89E /* Sources */,
				DCAFCA2C1AD6F2100095E89E /* Frameworks */,
				DCAFCA2D1AD6F2100095E89E /* CopyFiles */,
			);
			buildRules = (
			);
			dependencies = (
			);
			name = fcd;
			productName = emu_x86;
			productReference = DCAFCA2F1AD6F2100095E89E /* fcd */;
			productType = "com.apple.product-type.tool";
		};
		DCCD51F01AEC45B300AAF640 /* x86_emu_tests */ = {
			isa = PBXNativeTarget;
			buildConfigurationList = DCCD51F71AEC45B300AAF640 /* Build configuration list for PBXNativeTarget "x86_emu_tests" */;
			buildPhases = (
				DCCD51ED1AEC45B300AAF640 /* Sources */,
				DCCD51EE1AEC45B300AAF640 /* Frameworks */,
				DCCD51EF1AEC45B300AAF640 /* CopyFiles */,
			);
			buildRules = (
			);
			dependencies = (
			);
			name = x86_emu_tests;
			productName = x86_emu_tests;
			productReference = DCCD51F11AEC45B300AAF640 /* x86_emu_tests */;
			productType = "com.apple.product-type.tool";
		};
/* End PBXNativeTarget section */

/* Begin PBXProject section */
		DC89D83E1ACDAC920001C92D /* Project object */ = {
			isa = PBXProject;
			attributes = {
				LastUpgradeCheck = 0700;
				ORGANIZATIONNAME = "Félix Cloutier";
				TargetAttributes = {
					DCAFCA2E1AD6F2100095E89E = {
						CreatedOnToolsVersion = 6.3;
					};
					DCCD51F01AEC45B300AAF640 = {
						CreatedOnToolsVersion = 6.3;
					};
				};
			};
			buildConfigurationList = DC89D8411ACDAC920001C92D /* Build configuration list for PBXProject "fcd" */;
			compatibilityVersion = "Xcode 3.2";
			developmentRegion = English;
			hasScannedForEncodings = 0;
			knownRegions = (
				en,
			);
			mainGroup = DC89D83D1ACDAC920001C92D;
			productRefGroup = DC89D8471ACDAC920001C92D /* Products */;
			projectDirPath = "";
			projectRoot = "";
			targets = (
				DCAFCA2E1AD6F2100095E89E /* fcd */,
				DCCD51F01AEC45B300AAF640 /* x86_emu_tests */,
			);
		};
/* End PBXProject section */

/* Begin PBXSourcesBuildPhase section */
		DCAFCA2B1AD6F2100095E89E /* Sources */ = {
			isa = PBXSourcesBuildPhase;
			buildActionMask = 2147483647;
			files = (
				DC01EF701B7BE9080077A356 /* clone.cpp in Sources */,
				DCB6E0271BE7DEFE00CE3D5B /* anyarch_interactive.cpp in Sources */,
				DCFB0B4F1B82D05800DBF97F /* pass_removeundef.cpp in Sources */,
				DCCA43291B7984930012560E /* pass_branchcombine.cpp in Sources */,
				DCAFBF9F1AE5607300B8C4BC /* result_function.cpp in Sources */,
				DC22FADD1BAC4E3D00050502 /* pass_signext.cpp in Sources */,
				DC6D62411AE1F591009DDF2F /* main.cpp in Sources */,
				DCE5F6901B4C3998000906F5 /* pass_seseloop.cpp in Sources */,
				DC95C7C71BB86D4C005289E5 /* call_conv.cpp in Sources */,
				DCFC8F4B1B30A00D00D3DFFF /* pass_backend.cpp in Sources */,
				DC01EF5D1B7A500D0077A356 /* pass_propagatevalues.cpp in Sources */,
				DC3C5BAC1B5D409600D0B314 /* function.cpp in Sources */,
				DC9865841BB08A71005AA3D9 /* executable_errors.cpp in Sources */,
				DCAFBFA51AE5B9EB00B8C4BC /* capstone_wrapper.cpp in Sources */,
				DCD8B1831BAE1A3F00968A83 /* flat_binary.cpp in Sources */,
				DC95C7C01BB4E021005289E5 /* pass_python.cpp in Sources */,
				DC7E04F11B9B299E003C8D10 /* MemorySSA.cpp in Sources */,
				DC95C7CE1BB8981C005289E5 /* x86_64_systemv.cpp in Sources */,
				DCAFBFA81AE5E39F00B8C4BC /* translation_context.cpp in Sources */,
				DCB6E0301BE9384500CE3D5B /* pass_modulethinner.cpp in Sources */,
				DC13DAA91B28C19D008115A7 /* pass_argrec.cpp in Sources */,
				DC95C7C31BB61F63005289E5 /* bindings.cpp in Sources */,
				DC3C5BB81B5EB73C00D0B314 /* executable.cpp in Sources */,
				DC01EF6B1B7BBFF80077A356 /* print.cpp in Sources */,
				DC3A28E91AF7C5D400FC9913 /* x86_register_map.cpp in Sources */,
				DC95C7D11BB9F969005289E5 /* params_registry.cpp in Sources */,
				DCCA432B1B7991520012560E /* pass.cpp in Sources */,
<<<<<<< HEAD
				DCB6E02A1BE81A2200CE3D5B /* anyarch_lib.cpp in Sources */,
=======
				DC778C7B1BDADF1F00C5A4FD /* pass_conditions.cpp in Sources */,
>>>>>>> 8f27466b
				DC1517221B190096009DE513 /* symbolic_expr.cpp in Sources */,
				DCB6E01E1BE6AF8F00CE3D5B /* anyarch_anycc.cpp in Sources */,
				DC01EF601B7BA13D0077A356 /* visitor.cpp in Sources */,
				DCE5F6511B46CA0B000906F5 /* grapher.cpp in Sources */,
				DC95C7B91BB444CD005289E5 /* errors.cpp in Sources */,
				DCB6E02E1BE9303000CE3D5B /* pass_executable.cpp in Sources */,
				DCCA43251B797E900012560E /* pass_flatten.cpp in Sources */,
				DCB6E0241BE7DB5900CE3D5B /* cc_common.cpp in Sources */,
				DCB25D781B2FAD37000E4416 /* pass_regptrpromotion.cpp in Sources */,
				DCD8BF3E1B2B6E6100E2EA3C /* pass_targetinfo.cpp in Sources */,
				DCFB0B521B82D6D900DBF97F /* pass_simplifyexpressions.cpp in Sources */,
				DC425D651B988EDD003CE5D8 /* elf_executable.cpp in Sources */,
				DCCA432E1B79AD740012560E /* pass_variablereferences.cpp in Sources */,
				DCE5F6541B4733F5000906F5 /* nodes.cpp in Sources */,
				DC9865811BB06BE8005AA3D9 /* command_line.cpp in Sources */,
				DC6D62311AE1EDAA009DDF2F /* x86.cpp in Sources */,
				DCAFBFBE1AE6E3BD00B8C4BC /* pass_asaa.cpp in Sources */,
			);
			runOnlyForDeploymentPostprocessing = 0;
		};
		DCCD51ED1AEC45B300AAF640 /* Sources */ = {
			isa = PBXSourcesBuildPhase;
			buildActionMask = 2147483647;
			files = (
				DCCD51F41AEC45B300AAF640 /* main.cpp in Sources */,
				DCCD51FA1AEC45DC00AAF640 /* x86_intrin_impl.cpp in Sources */,
				DCCD51FF1AEDBAB700AAF640 /* x86_tests.S in Sources */,
				DCCD51FB1AEC4FD600AAF640 /* capstone_wrapper.cpp in Sources */,
				DCCD51F81AEC45C000AAF640 /* x86_emulator.cpp in Sources */,
			);
			runOnlyForDeploymentPostprocessing = 0;
		};
/* End PBXSourcesBuildPhase section */

/* Begin XCBuildConfiguration section */
		DC89D84B1ACDAC920001C92D /* Debug */ = {
			isa = XCBuildConfiguration;
			buildSettings = {
				ALWAYS_SEARCH_USER_PATHS = NO;
				CLANG_CXX_LANGUAGE_STANDARD = "gnu++0x";
				CLANG_CXX_LIBRARY = "libc++";
				CLANG_ENABLE_MODULES = YES;
				CLANG_ENABLE_OBJC_ARC = YES;
				CLANG_WARN_BOOL_CONVERSION = YES;
				CLANG_WARN_CONSTANT_CONVERSION = YES;
				CLANG_WARN_DIRECT_OBJC_ISA_USAGE = YES_ERROR;
				CLANG_WARN_EMPTY_BODY = YES;
				CLANG_WARN_ENUM_CONVERSION = YES;
				CLANG_WARN_INT_CONVERSION = YES;
				CLANG_WARN_OBJC_ROOT_CLASS = YES_ERROR;
				CLANG_WARN_UNREACHABLE_CODE = YES;
				CLANG_WARN__DUPLICATE_METHOD_MATCH = YES;
				COPY_PHASE_STRIP = NO;
				DEBUG_INFORMATION_FORMAT = dwarf;
				ENABLE_STRICT_OBJC_MSGSEND = YES;
				ENABLE_TESTABILITY = YES;
				GCC_C_LANGUAGE_STANDARD = gnu99;
				GCC_DYNAMIC_NO_PIC = NO;
				GCC_NO_COMMON_BLOCKS = YES;
				GCC_OPTIMIZATION_LEVEL = 0;
				GCC_PREPROCESSOR_DEFINITIONS = (
					"DEBUG=1",
					"$(inherited)",
				);
				GCC_SYMBOLS_PRIVATE_EXTERN = NO;
				GCC_WARN_64_TO_32_BIT_CONVERSION = YES;
				GCC_WARN_ABOUT_RETURN_TYPE = YES_ERROR;
				GCC_WARN_UNDECLARED_SELECTOR = YES;
				GCC_WARN_UNINITIALIZED_AUTOS = YES_AGGRESSIVE;
				GCC_WARN_UNUSED_FUNCTION = YES;
				GCC_WARN_UNUSED_VARIABLE = YES;
				MACOSX_DEPLOYMENT_TARGET = 10.10;
				MTL_ENABLE_DEBUG_INFO = YES;
				ONLY_ACTIVE_ARCH = YES;
				SDKROOT = macosx;
				SWIFT_OPTIMIZATION_LEVEL = "-Onone";
			};
			name = Debug;
		};
		DC89D84C1ACDAC920001C92D /* Release */ = {
			isa = XCBuildConfiguration;
			buildSettings = {
				ALWAYS_SEARCH_USER_PATHS = NO;
				CLANG_CXX_LANGUAGE_STANDARD = "gnu++0x";
				CLANG_CXX_LIBRARY = "libc++";
				CLANG_ENABLE_MODULES = YES;
				CLANG_ENABLE_OBJC_ARC = YES;
				CLANG_WARN_BOOL_CONVERSION = YES;
				CLANG_WARN_CONSTANT_CONVERSION = YES;
				CLANG_WARN_DIRECT_OBJC_ISA_USAGE = YES_ERROR;
				CLANG_WARN_EMPTY_BODY = YES;
				CLANG_WARN_ENUM_CONVERSION = YES;
				CLANG_WARN_INT_CONVERSION = YES;
				CLANG_WARN_OBJC_ROOT_CLASS = YES_ERROR;
				CLANG_WARN_UNREACHABLE_CODE = YES;
				CLANG_WARN__DUPLICATE_METHOD_MATCH = YES;
				COPY_PHASE_STRIP = NO;
				DEBUG_INFORMATION_FORMAT = "dwarf-with-dsym";
				ENABLE_NS_ASSERTIONS = NO;
				ENABLE_STRICT_OBJC_MSGSEND = YES;
				GCC_C_LANGUAGE_STANDARD = gnu99;
				GCC_NO_COMMON_BLOCKS = YES;
				GCC_WARN_64_TO_32_BIT_CONVERSION = YES;
				GCC_WARN_ABOUT_RETURN_TYPE = YES_ERROR;
				GCC_WARN_UNDECLARED_SELECTOR = YES;
				GCC_WARN_UNINITIALIZED_AUTOS = YES_AGGRESSIVE;
				GCC_WARN_UNUSED_FUNCTION = YES;
				GCC_WARN_UNUSED_VARIABLE = YES;
				MACOSX_DEPLOYMENT_TARGET = 10.10;
				MTL_ENABLE_DEBUG_INFO = NO;
				SDKROOT = macosx;
			};
			name = Release;
		};
		DCAFCA341AD6F2110095E89E /* Debug */ = {
			isa = XCBuildConfiguration;
			buildSettings = {
				CLANG_CXX_LANGUAGE_STANDARD = "c++14";
				GCC_ENABLE_CPP_RTTI = NO;
				GCC_PREPROCESSOR_DEFINITIONS = (
					__STDC_CONSTANT_MACROS,
					__STDC_LIMIT_MACROS,
					"$(inherited)",
				);
				HEADER_SEARCH_PATHS = (
					"$(inherited)",
					/Applications/Xcode.app/Contents/Developer/Toolchains/XcodeDefault.xctoolchain/usr/include,
					"/Users/felix/Projets/OpenSource/llvm-3.7.src/include/",
					"/Users/felix/Projets/OpenSource/llvm-3.7.src-build/include",
					"\"/Users/felix/Projets/Reverse Kit/capstone/include\"",
				);
				LIBRARY_SEARCH_PATHS = (
					"$(inherited)",
					"$(USER_LIBRARY_DIR)/Developer/Xcode/DerivedData/ReverseKit-cqoklmuymkathpgdrifqtelkxhrr/Build/Products/Debug",
					"/Users/felix/Projets/OpenSource/llvm-3.7.src-build/Debug+Asserts/lib",
				);
				PRODUCT_NAME = "$(TARGET_NAME)";
				USER_HEADER_SEARCH_PATHS = "";
			};
			name = Debug;
		};
		DCAFCA351AD6F2110095E89E /* Release */ = {
			isa = XCBuildConfiguration;
			buildSettings = {
				CLANG_CXX_LANGUAGE_STANDARD = "c++14";
				GCC_ENABLE_CPP_RTTI = NO;
				GCC_PREPROCESSOR_DEFINITIONS = (
					__STDC_CONSTANT_MACROS,
					__STDC_LIMIT_MACROS,
				);
				HEADER_SEARCH_PATHS = (
					"$(inherited)",
					/Applications/Xcode.app/Contents/Developer/Toolchains/XcodeDefault.xctoolchain/usr/include,
					"/Users/felix/Projets/OpenSource/llvm-3.7.src/include/",
					"/Users/felix/Projets/OpenSource/llvm-3.7.src-build/include",
					"\"/Users/felix/Projets/Reverse Kit/capstone/include\"",
				);
				LIBRARY_SEARCH_PATHS = (
					"$(inherited)",
					"$(USER_LIBRARY_DIR)/Developer/Xcode/DerivedData/ReverseKit-cqoklmuymkathpgdrifqtelkxhrr/Build/Products/Debug",
					"/Users/felix/Projets/OpenSource/llvm-3.7.src-build/Debug+Asserts/lib",
				);
				PRODUCT_NAME = "$(TARGET_NAME)";
				USER_HEADER_SEARCH_PATHS = "";
			};
			name = Release;
		};
		DCCD51F51AEC45B300AAF640 /* Debug */ = {
			isa = XCBuildConfiguration;
			buildSettings = {
				GCC_PREPROCESSOR_DEFINITIONS = (
					"DEBUG=1",
					"$(inherited)",
					"__STDC_CONSTANT_MACROS\n__STDC_LIMIT_MACROS",
				);
				GCC_VERSION = "";
				HEADER_SEARCH_PATHS = (
					"/Users/felix/Projets/OpenSource/llvm-3.7.src/include/",
					"/Users/felix/Projets/OpenSource/llvm-3.7.src-build/include",
					"\"/Users/felix/Projets/Reverse Kit/capstone/include\"",
				);
				LIBRARY_SEARCH_PATHS = (
					"$(inherited)",
					"$(USER_LIBRARY_DIR)/Developer/Xcode/DerivedData/ReverseKit-cqoklmuymkathpgdrifqtelkxhrr/Build/Products/Debug",
				);
				OTHER_CFLAGS = "";
				OTHER_CPLUSPLUSFLAGS = "$(OTHER_CFLAGS)";
				PRODUCT_NAME = "$(TARGET_NAME)";
				USER_HEADER_SEARCH_PATHS = "";
			};
			name = Debug;
		};
		DCCD51F61AEC45B300AAF640 /* Release */ = {
			isa = XCBuildConfiguration;
			buildSettings = {
				GCC_PREPROCESSOR_DEFINITIONS = (
					"__STDC_CONSTANT_MACROS\n__STDC_LIMIT_MACROS",
				);
				GCC_VERSION = "";
				HEADER_SEARCH_PATHS = (
					"/Users/felix/Projets/OpenSource/llvm-3.7.src/include/",
					"/Users/felix/Projets/OpenSource/llvm-3.7.src-build/include",
					"\"/Users/felix/Projets/Reverse Kit/capstone/include\"",
				);
				LIBRARY_SEARCH_PATHS = (
					"$(inherited)",
					"$(USER_LIBRARY_DIR)/Developer/Xcode/DerivedData/ReverseKit-cqoklmuymkathpgdrifqtelkxhrr/Build/Products/Debug",
				);
				OTHER_CFLAGS = "";
				OTHER_CPLUSPLUSFLAGS = "$(OTHER_CFLAGS)";
				PRODUCT_NAME = "$(TARGET_NAME)";
				USER_HEADER_SEARCH_PATHS = "";
			};
			name = Release;
		};
/* End XCBuildConfiguration section */

/* Begin XCConfigurationList section */
		DC89D8411ACDAC920001C92D /* Build configuration list for PBXProject "fcd" */ = {
			isa = XCConfigurationList;
			buildConfigurations = (
				DC89D84B1ACDAC920001C92D /* Debug */,
				DC89D84C1ACDAC920001C92D /* Release */,
			);
			defaultConfigurationIsVisible = 0;
			defaultConfigurationName = Release;
		};
		DCAFCA331AD6F2110095E89E /* Build configuration list for PBXNativeTarget "fcd" */ = {
			isa = XCConfigurationList;
			buildConfigurations = (
				DCAFCA341AD6F2110095E89E /* Debug */,
				DCAFCA351AD6F2110095E89E /* Release */,
			);
			defaultConfigurationIsVisible = 0;
			defaultConfigurationName = Release;
		};
		DCCD51F71AEC45B300AAF640 /* Build configuration list for PBXNativeTarget "x86_emu_tests" */ = {
			isa = XCConfigurationList;
			buildConfigurations = (
				DCCD51F51AEC45B300AAF640 /* Debug */,
				DCCD51F61AEC45B300AAF640 /* Release */,
			);
			defaultConfigurationIsVisible = 0;
			defaultConfigurationName = Release;
		};
/* End XCConfigurationList section */
	};
	rootObject = DC89D83E1ACDAC920001C92D /* Project object */;
}<|MERGE_RESOLUTION|>--- conflicted
+++ resolved
@@ -14,10 +14,6 @@
 		DC13DAA91B28C19D008115A7 /* pass_argrec.cpp in Sources */ = {isa = PBXBuildFile; fileRef = DC13DAA81B28C19D008115A7 /* pass_argrec.cpp */; };
 		DC1517221B190096009DE513 /* symbolic_expr.cpp in Sources */ = {isa = PBXBuildFile; fileRef = DC1517211B190096009DE513 /* symbolic_expr.cpp */; };
 		DC22FADD1BAC4E3D00050502 /* pass_signext.cpp in Sources */ = {isa = PBXBuildFile; fileRef = DC22FADC1BAC4E3D00050502 /* pass_signext.cpp */; };
-<<<<<<< HEAD
-=======
-		DC3A28E61AF4794D00FC9913 /* pass_reguse.cpp in Sources */ = {isa = PBXBuildFile; fileRef = DC3A28E51AF4794D00FC9913 /* pass_reguse.cpp */; };
->>>>>>> 8f27466b
 		DC3A28E91AF7C5D400FC9913 /* x86_register_map.cpp in Sources */ = {isa = PBXBuildFile; fileRef = DC3A28E71AF7C5D400FC9913 /* x86_register_map.cpp */; };
 		DC3C5BAC1B5D409600D0B314 /* function.cpp in Sources */ = {isa = PBXBuildFile; fileRef = DC3C5BAA1B5D409600D0B314 /* function.cpp */; };
 		DC3C5BB81B5EB73C00D0B314 /* executable.cpp in Sources */ = {isa = PBXBuildFile; fileRef = DC3C5BB61B5EB73C00D0B314 /* executable.cpp */; };
@@ -46,7 +42,6 @@
 		DC6D62411AE1F591009DDF2F /* main.cpp in Sources */ = {isa = PBXBuildFile; fileRef = DC6D62401AE1F591009DDF2F /* main.cpp */; };
 		DC778C7B1BDADF1F00C5A4FD /* pass_conditions.cpp in Sources */ = {isa = PBXBuildFile; fileRef = DC778C7A1BDADF1F00C5A4FD /* pass_conditions.cpp */; };
 		DC7E04F11B9B299E003C8D10 /* MemorySSA.cpp in Sources */ = {isa = PBXBuildFile; fileRef = DC7E04F01B9B299E003C8D10 /* MemorySSA.cpp */; settings = {COMPILER_FLAGS = "-Wno-shorten-64-to-32"; }; };
-<<<<<<< HEAD
 		DC95C7B91BB444CD005289E5 /* errors.cpp in Sources */ = {isa = PBXBuildFile; fileRef = DC95C7B71BB444CD005289E5 /* errors.cpp */; };
 		DC95C7BD1BB4E006005289E5 /* Python.framework in Frameworks */ = {isa = PBXBuildFile; fileRef = DC95C7BC1BB4E006005289E5 /* Python.framework */; };
 		DC95C7C01BB4E021005289E5 /* pass_python.cpp in Sources */ = {isa = PBXBuildFile; fileRef = DC95C7BE1BB4E021005289E5 /* pass_python.cpp */; };
@@ -54,15 +49,6 @@
 		DC95C7C71BB86D4C005289E5 /* call_conv.cpp in Sources */ = {isa = PBXBuildFile; fileRef = DC95C7C51BB86D4C005289E5 /* call_conv.cpp */; };
 		DC95C7CE1BB8981C005289E5 /* x86_64_systemv.cpp in Sources */ = {isa = PBXBuildFile; fileRef = DC95C7CC1BB8981C005289E5 /* x86_64_systemv.cpp */; };
 		DC95C7D11BB9F969005289E5 /* params_registry.cpp in Sources */ = {isa = PBXBuildFile; fileRef = DC95C7CF1BB9F969005289E5 /* params_registry.cpp */; };
-=======
-		DC95C7B41BB30F96005289E5 /* pass_ipa_reguse.cpp in Sources */ = {isa = PBXBuildFile; fileRef = DC95C7B31BB30F96005289E5 /* pass_ipa_reguse.cpp */; };
-		DC95C7B61BB378DD005289E5 /* pass_lib_reguse.cpp in Sources */ = {isa = PBXBuildFile; fileRef = DC95C7B51BB378DD005289E5 /* pass_lib_reguse.cpp */; };
-		DC95C7B91BB444CD005289E5 /* errors.cpp in Sources */ = {isa = PBXBuildFile; fileRef = DC95C7B71BB444CD005289E5 /* errors.cpp */; };
-		DC95C7BB1BB4B2E1005289E5 /* pass_interactive_reguse.cpp in Sources */ = {isa = PBXBuildFile; fileRef = DC95C7BA1BB4B2E1005289E5 /* pass_interactive_reguse.cpp */; };
-		DC95C7BD1BB4E006005289E5 /* Python.framework in Frameworks */ = {isa = PBXBuildFile; fileRef = DC95C7BC1BB4E006005289E5 /* Python.framework */; };
-		DC95C7C01BB4E021005289E5 /* pass_python.cpp in Sources */ = {isa = PBXBuildFile; fileRef = DC95C7BE1BB4E021005289E5 /* pass_python.cpp */; };
-		DC95C7C31BB61F63005289E5 /* bindings.cpp in Sources */ = {isa = PBXBuildFile; fileRef = DC95C7C21BB61F63005289E5 /* bindings.cpp */; };
->>>>>>> 8f27466b
 		DC9865811BB06BE8005AA3D9 /* command_line.cpp in Sources */ = {isa = PBXBuildFile; fileRef = DC98657F1BB06BE8005AA3D9 /* command_line.cpp */; };
 		DC9865841BB08A71005AA3D9 /* executable_errors.cpp in Sources */ = {isa = PBXBuildFile; fileRef = DC9865821BB08A71005AA3D9 /* executable_errors.cpp */; };
 		DCAFBF9F1AE5607300B8C4BC /* result_function.cpp in Sources */ = {isa = PBXBuildFile; fileRef = DCAFBF9D1AE5607200B8C4BC /* result_function.cpp */; };
@@ -428,15 +414,10 @@
 				DC01EF6D1B7BE2EA0077A356 /* not_null.h */,
 				DC13DAA81B28C19D008115A7 /* pass_argrec.cpp */,
 				DCAFBFBC1AE6E3BD00B8C4BC /* pass_asaa.cpp */,
-<<<<<<< HEAD
 				DCB6E02C1BE9303000CE3D5B /* pass_executable.cpp */,
 				DCB6E02D1BE9303000CE3D5B /* pass_executable.h */,
 				DCB6E02F1BE9384500CE3D5B /* pass_modulethinner.cpp */,
-=======
 				DC778C7A1BDADF1F00C5A4FD /* pass_conditions.cpp */,
-				DC95C7BA1BB4B2E1005289E5 /* pass_interactive_reguse.cpp */,
-				DC95C7B31BB30F96005289E5 /* pass_ipa_reguse.cpp */,
->>>>>>> 8f27466b
 				DCB25D771B2FAD37000E4416 /* pass_regptrpromotion.cpp */,
 				DCE5F6561B48F62F000906F5 /* pass_seseloop.cpp */,
 				DC22FADC1BAC4E3D00050502 /* pass_signext.cpp */,
@@ -624,11 +605,8 @@
 				DC3A28E91AF7C5D400FC9913 /* x86_register_map.cpp in Sources */,
 				DC95C7D11BB9F969005289E5 /* params_registry.cpp in Sources */,
 				DCCA432B1B7991520012560E /* pass.cpp in Sources */,
-<<<<<<< HEAD
 				DCB6E02A1BE81A2200CE3D5B /* anyarch_lib.cpp in Sources */,
-=======
 				DC778C7B1BDADF1F00C5A4FD /* pass_conditions.cpp in Sources */,
->>>>>>> 8f27466b
 				DC1517221B190096009DE513 /* symbolic_expr.cpp in Sources */,
 				DCB6E01E1BE6AF8F00CE3D5B /* anyarch_anycc.cpp in Sources */,
 				DC01EF601B7BA13D0077A356 /* visitor.cpp in Sources */,
